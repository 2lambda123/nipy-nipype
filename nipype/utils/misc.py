# -*- coding: utf-8 -*-
# emacs: -*- mode: python; py-indent-offset: 4; indent-tabs-mode: nil -*-
# vi: set ft=python sts=4 ts=4 sw=4 et:
"""Miscellaneous utility functions
"""
<<<<<<< HEAD
=======
from __future__ import (print_function, unicode_literals, division,
                        absolute_import)
from builtins import next, bytes, str

>>>>>>> 2b124a95
import os
import sys
import re
from collections import Iterator
from warnings import warn

from distutils.version import LooseVersion

import numpy as np
try:
    from textwrap import indent as textwrap_indent
except ImportError:

    def textwrap_indent(text, prefix):
        """ A textwrap.indent replacement for Python < 3.3 """
        if not prefix:
            return text
        splittext = text.splitlines(True)
        return prefix + prefix.join(splittext)


def human_order_sorted(l):
    """Sorts string in human order (i.e. 'stat10' will go after 'stat2')"""

    def atoi(text):
        return int(text) if text.isdigit() else text

    def natural_keys(text):
        if isinstance(text, tuple):
            text = text[0]
        return [atoi(c) for c in re.split('(\d+)', text)]

    return sorted(l, key=natural_keys)


def trim(docstring, marker=None):
    if isinstance(docstring, bytes):
        docstring = str(docstring, 'utf-8')

    if not docstring:
        return ''
    # Convert tabs to spaces (following the normal Python rules)
    # and split into a list of lines:
    lines = docstring.expandtabs().splitlines()
    # Determine minimum indentation (first line doesn't count):
    indent = sys.maxsize
    for line in lines[1:]:
        stripped = line.lstrip()
        if stripped:
            indent = min(indent, len(line) - len(stripped))
    # Remove indentation (first line is special):
    trimmed = [lines[0].strip()]
    if indent < sys.maxsize:
        for line in lines[1:]:
            # replace existing REST marker with doc level marker
            stripped = line.lstrip().strip().rstrip()
            if marker is not None and stripped and \
               all([s == stripped[0] for s in stripped]) and \
               stripped[0] not in [':']:
                line = line.replace(stripped[0], marker)
            trimmed.append(line[indent:].rstrip())
    # Strip off trailing and leading blank lines:
    while trimmed and not trimmed[-1]:
        trimmed.pop()
    while trimmed and not trimmed[0]:
        trimmed.pop(0)
    # Return a single string:
    return '\n'.join(trimmed)


def find_indices(condition):
    "Return the indices where ravel(condition) is true"
    res, = np.nonzero(np.ravel(condition))
    return res


def is_container(item):
    """Checks if item is a container (list, tuple, dict, set)

    Parameters
    ----------
    item : object
        object to check for .__iter__

    Returns
    -------
    output : Boolean
        True if container
        False if not (eg string)
    """
    if isinstance(item, str):
        return False
    elif hasattr(item, '__iter__'):
        return True
    else:
        return False


def container_to_string(cont):
    """Convert a container to a command line string.

    Elements of the container are joined with a space between them,
    suitable for a command line parameter.

    If the container `cont` is only a sequence, like a string and not a
    container, it is returned unmodified.

    Parameters
    ----------
    cont : container
       A container object like a list, tuple, dict, or a set.

    Returns
    -------
    cont_str : string
        Container elements joined into a string.

    """
    if hasattr(cont, '__iter__') and not isinstance(cont, str):
        cont = ' '.join(cont)
    return str(cont)


# Dependency checks.  Copied this from Nipy, with some modificiations
# (added app as a parameter).
def package_check(pkg_name,
                  version=None,
                  app=None,
                  checker=LooseVersion,
                  exc_failed_import=ImportError,
                  exc_failed_check=RuntimeError):
    """Check that the minimal version of the required package is installed.

    Parameters
    ----------
    pkg_name : string
        Name of the required package.
    version : string, optional
        Minimal version number for required package.
    app : string, optional
        Application that is performing the check.  For instance, the
        name of the tutorial being executed that depends on specific
        packages.  Default is *Nipype*.
    checker : object, optional
        The class that will perform the version checking.  Default is
        distutils.version.LooseVersion.
    exc_failed_import : Exception, optional
        Class of the exception to be thrown if import failed.
    exc_failed_check : Exception, optional
        Class of the exception to be thrown if version check failed.

    Examples
    --------
    package_check('numpy', '1.3')
    package_check('scipy', '0.7', 'tutorial1')

    """

    if app:
        msg = '%s requires %s' % (app, pkg_name)
    else:
        msg = 'Nipype requires %s' % pkg_name
    if version:
        msg += ' with version >= %s' % (version, )
    try:
        mod = __import__(pkg_name)
    except ImportError as e:
        raise exc_failed_import(msg) from e
    if not version:
        return
    try:
        have_version = mod.__version__
    except AttributeError as e:
        raise exc_failed_check('Cannot find version for %s' % pkg_name) from e
    if checker(have_version) < checker(version):
        raise exc_failed_check(msg)


def str2bool(v):
    """
    Convert strings (and bytearrays) to boolean values

    >>> all([str2bool(v) for v in (True, "yes", "true",
    ...      "y", "t", "Yes", "True", "1", "on", "On")])
    True
    >>> all([str2bool(v.encode('utf-8'))
    ...      for v in ("yes", "true", "y", "t", "1", "Yes", "on", "On")])
    True
    >>> any([str2bool(v) for v in (False, "no", "false", "n", "f",
    ...      "False", "0", "off", "Off")])
    False
    >>> any([str2bool(v.encode('utf-8'))
    ...      for v in ("no", "false", "n", "f", "0", "off", "Off")])
    False
    >>> str2bool(None)  # doctest: +ELLIPSIS
    Traceback (most recent call last):
        ...
    ValueError: ...
    >>> str2bool('/some/path')  # doctest: +ELLIPSIS
    Traceback (most recent call last):
        ...
    ValueError: ...
    >>> str2bool('Agg')  # doctest: +ELLIPSIS
    Traceback (most recent call last):
        ...
    ValueError: ...
    >>> str2bool('INFO')  # doctest: +ELLIPSIS
    Traceback (most recent call last):
        ...
    ValueError: ...
    >>> str2bool('/some/bytes/path'.encode('utf-8'))  # doctest: +ELLIPSIS
    Traceback (most recent call last):
        ...
    ValueError: ...

    """
    if isinstance(v, bool):
        return v

    if isinstance(v, bytes):
        v = v.decode('utf-8')

    if isinstance(v, str):
        lower = v.lower()
        if lower in ("yes", "true", "y", "t", "1", "on"):
            return True
        elif lower in ("no", "false", "n", "f", "0", "off"):
            return False

    raise ValueError("%r cannot be converted to bool" % v)


def flatten(S):
    if S == []:
        return S
    if isinstance(S[0], list):
        return flatten(S[0]) + flatten(S[1:])
    return S[:1] + flatten(S[1:])


def unflatten(in_list, prev_structure):
    if not isinstance(in_list, Iterator):
        in_list = iter(in_list)

    if not isinstance(prev_structure, list):
        return next(in_list)

    out = []
    for item in prev_structure:
        out.append(unflatten(in_list, item))
    return out


def normalize_mc_params(params, source):
    """
    Normalize a single row of motion parameters to the SPM format.

    SPM saves motion parameters as:
        x   Right-Left          (mm)
        y   Anterior-Posterior  (mm)
        z   Superior-Inferior   (mm)
        rx  Pitch               (rad)
        ry  Roll                (rad)
        rz  Yaw                 (rad)
    """
    if source.upper() == 'FSL':
        params = params[[3, 4, 5, 0, 1, 2]]
    elif source.upper() in ('AFNI', 'FSFAST'):
        params = params[np.asarray([4, 5, 3, 1, 2, 0]) + (len(params) > 6)]
        params[3:] = params[3:] * np.pi / 180.
    elif source.upper() == 'NIPY':
        from nipy.algorithms.registration import to_matrix44, aff2euler
        matrix = to_matrix44(params)
        params = np.zeros(6)
        params[:3] = matrix[:3, 3]
        params[-1:2:-1] = aff2euler(matrix)

    return params


def dict_diff(dold, dnew, indent=0):
    """Helper to log what actually changed from old to new values of
    dictionaries.

    typical use -- log difference for hashed_inputs
    """
    # First check inputs, since they usually are lists of tuples
    # and dicts are required.
    if isinstance(dnew, list):
        dnew = dict(dnew)
    if isinstance(dold, list):
        dold = dict(dold)

    # Compare against hashed_inputs
    # Keys: should rarely differ
    new_keys = set(dnew.keys())
    old_keys = set(dold.keys())

    diff = []
    if new_keys - old_keys:
        diff += ["  * keys not previously seen: %s" % (new_keys - old_keys)]

    if old_keys - new_keys:
        diff += ["  * keys not presently seen: %s" % (old_keys - new_keys)]

    # Add topical message
    if diff:
        diff.insert(0, "Dictionaries had differing keys:")

    diffkeys = len(diff)

    # Values in common keys would differ quite often,
    # so we need to join the messages together
    for k in new_keys.intersection(old_keys):
        try:
            new, old = dnew[k], dold[k]
            same = new == old
            if not same:
                # Since JSON does not discriminate between lists and
                # tuples, we might need to cast them into the same type
                # as the last resort.  And lets try to be more generic
                same = old.__class__(new) == old
        except Exception:
            same = False
        if not same:
            diff += ["  * %s: %r != %r" % (k, dnew[k], dold[k])]

    if len(diff) > diffkeys:
        diff.insert(diffkeys, "Some dictionary entries had differing values:")

    return textwrap_indent('\n'.join(diff), ' ' * indent)


def rgetcwd(error=True):
    """
    Robust replacement for getcwd when folders get removed
    If error==True, this is just an alias for os.getcwd()
    """
    if error:
        return os.getcwd()

    try:
        cwd = os.getcwd()
    except OSError as exc:
        # Changing back to cwd is probably not necessary
        # but this makes sure there's somewhere to change to.
        cwd = os.getenv('PWD')
        if cwd is None:
            raise OSError((
                exc.errno, 'Current directory does not exist anymore, '
                'and nipype was not able to guess it from the environment'))
        warn('Current folder does not exist, replacing with "%s" instead.' % cwd)
    return cwd<|MERGE_RESOLUTION|>--- conflicted
+++ resolved
@@ -3,13 +3,6 @@
 # vi: set ft=python sts=4 ts=4 sw=4 et:
 """Miscellaneous utility functions
 """
-<<<<<<< HEAD
-=======
-from __future__ import (print_function, unicode_literals, division,
-                        absolute_import)
-from builtins import next, bytes, str
-
->>>>>>> 2b124a95
 import os
 import sys
 import re
