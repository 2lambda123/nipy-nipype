# emacs: -*- mode: python; py-indent-offset: 4; indent-tabs-mode: nil -*-
# vi: set ft=python sts=4 ts=4 sw=4 et:
from __future__ import print_function
from builtins import zip
from builtins import range
from builtins import open

import os
import glob
import shutil
import os.path as op
from tempfile import mkstemp, mkdtemp
from subprocess import Popen

from nose.tools import assert_raises
import nipype
from nipype.testing import assert_equal, assert_true, assert_false, skipif
import nipype.interfaces.io as nio
from nipype.interfaces.base import Undefined

noboto = False
try:
    import boto
    from boto.s3.connection import S3Connection, OrdinaryCallingFormat
except ImportError:
    noboto = True

<<<<<<< HEAD
# Check for boto3
noboto3 = False
try:
    import boto3
    from botocore.utils import fix_s3_host
except ImportError:
    noboto3 = True
=======
>>>>>>> 5dac5746

# Check for fakes3
import subprocess
try:
    ret_code = subprocess.check_call(['which', 'fakes3'], stdout=open(os.devnull, 'wb'))
    if ret_code == 0:
        fakes3 = True
    else:
        fakes3 = False
except subprocess.CalledProcessError:
    fakes3 = False

def test_datagrabber():
    dg = nio.DataGrabber()
    yield assert_equal, dg.inputs.template, Undefined
    yield assert_equal, dg.inputs.base_directory, Undefined
    yield assert_equal, dg.inputs.template_args, {'outfiles': []}


@skipif(noboto)
def test_s3datagrabber():
    dg = nio.S3DataGrabber()
    yield assert_equal, dg.inputs.template, Undefined
    yield assert_equal, dg.inputs.local_directory, Undefined
    yield assert_equal, dg.inputs.template_args, {'outfiles': []}


def test_selectfiles():
    base_dir = op.dirname(nipype.__file__)
    templates = {"model": "interfaces/{package}/model.py",
                 "preprocess": "interfaces/{package}/pre*.py"}
    dg = nio.SelectFiles(templates, base_directory=base_dir)
    yield assert_equal, dg._infields, ["package"]
    yield assert_equal, sorted(dg._outfields), ["model", "preprocess"]
    dg.inputs.package = "fsl"
    res = dg.run()
    wanted = op.join(op.dirname(nipype.__file__), "interfaces/fsl/model.py")
    yield assert_equal, res.outputs.model, wanted

    dg = nio.SelectFiles(templates,
                         base_directory=base_dir,
                         force_lists=True)
    outfields = sorted(dg._outputs().get())
    yield assert_equal, outfields, ["model", "preprocess"]

    dg.inputs.package = "spm"
    res = dg.run()
    wanted = op.join(op.dirname(nipype.__file__),
                     "interfaces/spm/preprocess.py")
    yield assert_equal, res.outputs.preprocess, [wanted]

    dg.inputs.package = "fsl"
    dg.inputs.force_lists = ["model"]
    res = dg.run()
    preproc = op.join(op.dirname(nipype.__file__),
                      "interfaces/fsl/preprocess.py")
    model = [op.join(op.dirname(nipype.__file__),
                     "interfaces/fsl/model.py")]
    yield assert_equal, res.outputs.preprocess, preproc
    yield assert_equal, res.outputs.model, model

    templates = {"converter": "interfaces/dcm{to!s}nii.py"}
    dg = nio.SelectFiles(templates, base_directory=base_dir)
    dg.inputs.to = 2
    res = dg.run()
    wanted = op.join(base_dir, "interfaces/dcm2nii.py")
    yield assert_equal, res.outputs.converter, wanted


def test_selectfiles_valueerror():
    """Test ValueError when force_lists has field that isn't in template."""
    base_dir = op.dirname(nipype.__file__)
    templates = {"model": "interfaces/{package}/model.py",
                 "preprocess": "interfaces/{package}/pre*.py"}
    force_lists = ["model", "preprocess", "registration"]
    sf = nio.SelectFiles(templates, base_directory=base_dir,
                         force_lists=force_lists)
    yield assert_raises, ValueError, sf.run


<<<<<<< HEAD
@skipif(noboto)
=======
@skip
>>>>>>> 5dac5746
def test_s3datagrabber_communication():
    dg = nio.S3DataGrabber(
        infields=['subj_id', 'run_num'], outfields=['func', 'struct'])
    dg.inputs.anon = True
    dg.inputs.bucket = 'openfmri'
    dg.inputs.bucket_path = 'ds001/'
    tempdir = mkdtemp()
    dg.inputs.local_directory = tempdir
    dg.inputs.sort_filelist = True
    dg.inputs.template = '*'
    dg.inputs.field_template = dict(func='%s/BOLD/task001_%s/bold.nii.gz',
                                    struct='%s/anatomy/highres001_brain.nii.gz')
    dg.inputs.subj_id = ['sub001', 'sub002']
    dg.inputs.run_num = ['run001', 'run003']
    dg.inputs.template_args = dict(
        func=[['subj_id', 'run_num']], struct=[['subj_id']])
    res = dg.run()
    func_outfiles = res.outputs.func
    struct_outfiles = res.outputs.struct

    # check for all files
    yield assert_true, os.path.join(dg.inputs.local_directory, '/sub001/BOLD/task001_run001/bold.nii.gz') in func_outfiles[0]
    yield assert_true, os.path.exists(func_outfiles[0])
    yield assert_true, os.path.join(dg.inputs.local_directory, '/sub001/anatomy/highres001_brain.nii.gz') in struct_outfiles[0]
    yield assert_true, os.path.exists(struct_outfiles[0])
    yield assert_true, os.path.join(dg.inputs.local_directory, '/sub002/BOLD/task001_run003/bold.nii.gz') in func_outfiles[1]
    yield assert_true, os.path.exists(func_outfiles[1])
    yield assert_true, os.path.join(dg.inputs.local_directory, '/sub002/anatomy/highres001_brain.nii.gz') in struct_outfiles[1]
    yield assert_true, os.path.exists(struct_outfiles[1])

    shutil.rmtree(tempdir)


def test_datagrabber_order():
    tempdir = mkdtemp()
    file1 = mkstemp(prefix='sub002_L1_R1.q', dir=tempdir)
    file2 = mkstemp(prefix='sub002_L1_R2.q', dir=tempdir)
    file3 = mkstemp(prefix='sub002_L2_R1.q', dir=tempdir)
    file4 = mkstemp(prefix='sub002_L2_R2.q', dir=tempdir)
    file5 = mkstemp(prefix='sub002_L3_R10.q', dir=tempdir)
    file6 = mkstemp(prefix='sub002_L3_R2.q', dir=tempdir)
    dg = nio.DataGrabber(infields=['sid'])
    dg.inputs.base_directory = tempdir
    dg.inputs.template = '%s_L%d_R*.q*'
    dg.inputs.template_args = {'outfiles': [['sid', 1], ['sid', 2],
                                            ['sid', 3]]}
    dg.inputs.sid = 'sub002'
    dg.inputs.sort_filelist = True
    res = dg.run()
    outfiles = res.outputs.outfiles
    yield assert_true, 'sub002_L1_R1' in outfiles[0][0]
    yield assert_true, 'sub002_L1_R2' in outfiles[0][1]
    yield assert_true, 'sub002_L2_R1' in outfiles[1][0]
    yield assert_true, 'sub002_L2_R2' in outfiles[1][1]
    yield assert_true, 'sub002_L3_R2' in outfiles[2][0]
    yield assert_true, 'sub002_L3_R10' in outfiles[2][1]
    shutil.rmtree(tempdir)


def test_datasink():
    ds = nio.DataSink()
    yield assert_true, ds.inputs.parameterization
    yield assert_equal, ds.inputs.base_directory, Undefined
    yield assert_equal, ds.inputs.strip_dir, Undefined
    yield assert_equal, ds.inputs._outputs, {}
    ds = nio.DataSink(base_directory='foo')
    yield assert_equal, ds.inputs.base_directory, 'foo'
    ds = nio.DataSink(infields=['test'])
    yield assert_true, 'test' in ds.inputs.copyable_trait_names()

<<<<<<< HEAD

# Make dummy input file
def _make_dummy_input():
    '''
    Function to create a dummy file
    '''

    # Import packages
    import tempfile


    # Init variables
    input_dir = tempfile.mkdtemp()
    input_path = os.path.join(input_dir, 'datasink_test_s3.txt')

    # Create input file
    with open(input_path, 'wb') as f:
        f.write(b'ABCD1234')

    # Return path
    return input_path


# Test datasink writes to s3 properly
@skipif(noboto3 or not fakes3)
def test_datasink_to_s3():
    '''
    This function tests to see if the S3 functionality of a DataSink
    works properly
    '''

    # Import packages
    import hashlib
    import tempfile

    # Init variables
    ds = nio.DataSink()
    bucket_name = 'test'
    container = 'outputs'
    attr_folder = 'text_file'
    output_dir = 's3://' + bucket_name
    # Local temporary filepaths for testing
    fakes3_dir = tempfile.mkdtemp()
    input_path = _make_dummy_input()

    # Start up fake-S3 server
    proc = Popen(['fakes3', '-r', fakes3_dir, '-p', '4567'], stdout=open(os.devnull, 'wb'))

    # Init boto3 s3 resource to talk with fakes3
    resource = boto3.resource(aws_access_key_id='mykey',
                              aws_secret_access_key='mysecret',
                              service_name='s3',
                              endpoint_url='http://localhost:4567',
                              use_ssl=False)
    resource.meta.client.meta.events.unregister('before-sign.s3', fix_s3_host)

    # Create bucket
    bucket = resource.create_bucket(Bucket=bucket_name)

    # Prep datasink
    ds.inputs.base_directory = output_dir
    ds.inputs.container = container
    ds.inputs.bucket = bucket
    setattr(ds.inputs, attr_folder, input_path)

    # Run datasink
    ds.run()

    # Get MD5sums and compare
    key = '/'.join([container, attr_folder, os.path.basename(input_path)])
    obj = bucket.Object(key=key)
    dst_md5 = obj.e_tag.replace('"', '')
    src_md5 = hashlib.md5(open(input_path, 'rb').read()).hexdigest()

    # Kill fakes3
    proc.kill()

    # Delete fakes3 folder and input file
    shutil.rmtree(fakes3_dir)
    shutil.rmtree(os.path.dirname(input_path))

    # Make sure md5sums match
    yield assert_equal, src_md5, dst_md5


# Test AWS creds read from env vars
@skipif(noboto3 or not fakes3)
def test_aws_keys_from_env():
    '''
    Function to ensure the DataSink can successfully read in AWS
    credentials from the environment variables
    '''

    # Import packages
    import os
    import nipype.interfaces.io as nio

    # Init variables
    ds = nio.DataSink()
    aws_access_key_id = 'ABCDACCESS'
    aws_secret_access_key = 'DEFGSECRET'

    # Set env vars
    os.environ['AWS_ACCESS_KEY_ID'] = aws_access_key_id
    os.environ['AWS_SECRET_ACCESS_KEY'] = aws_secret_access_key

    # Call function to return creds
    access_key_test, secret_key_test = ds._return_aws_keys()

    # Assert match
    yield assert_equal, aws_access_key_id, access_key_test
    yield assert_equal, aws_secret_access_key, secret_key_test


# Test the local copy attribute
def test_datasink_localcopy():
    '''
    Function to validate DataSink will make local copy via local_copy
    attribute
    '''

    # Import packages
    import hashlib
    import tempfile

    # Init variables
    local_dir = tempfile.mkdtemp()
    container = 'outputs'
    attr_folder = 'text_file'

    # Make dummy input file and datasink
    input_path = _make_dummy_input()
    ds = nio.DataSink()

    # Set up datasink
    ds.inputs.container = container
    ds.inputs.local_copy = local_dir
    setattr(ds.inputs, attr_folder, input_path)

    # Expected local copy path
    local_copy = os.path.join(local_dir, container, attr_folder,
                              os.path.basename(input_path))

    # Run the datasink
    ds.run()

    # Check md5sums of both
    src_md5 = hashlib.md5(open(input_path, 'rb').read()).hexdigest()
    dst_md5 = hashlib.md5(open(local_copy, 'rb').read()).hexdigest()

    # Delete temp diretories
    shutil.rmtree(os.path.dirname(input_path))
    shutil.rmtree(local_dir)

    # Perform test
    yield assert_equal, src_md5, dst_md5

=======
>>>>>>> 5dac5746

def test_datasink_substitutions():
    indir = mkdtemp(prefix='-Tmp-nipype_ds_subs_in')
    outdir = mkdtemp(prefix='-Tmp-nipype_ds_subs_out')
    files = []
    for n in ['ababab.n', 'xabababyz.n']:
        f = os.path.join(indir, n)
        files.append(f)
        open(f, 'w')
    ds = nio.DataSink(
        parametrization=False,
        base_directory=outdir,
        substitutions=[('ababab', 'ABABAB')],
        # end archoring ($) is used to assure operation on the filename
        # instead of possible temporary directories names matches
        # Patterns should be more comprehendable in the real-world usage
        # cases since paths would be quite more sensible
        regexp_substitutions=[(r'xABABAB(\w*)\.n$', r'a-\1-b.n'),
                              ('(.*%s)[-a]([^%s]*)$' % ((os.path.sep,) * 2),
                               r'\1!\2')])
    setattr(ds.inputs, '@outdir', files)
    ds.run()
    yield assert_equal, \
        sorted([os.path.basename(x) for
                x in glob.glob(os.path.join(outdir, '*'))]), \
        ['!-yz-b.n', 'ABABAB.n']  # so we got re used 2nd and both patterns
    shutil.rmtree(indir)
    shutil.rmtree(outdir)

<<<<<<< HEAD
=======

@skipif(noboto)
def test_s3datasink_substitutions():
    indir = mkdtemp(prefix='-Tmp-nipype_ds_subs_in')
    outdir = mkdtemp(prefix='-Tmp-nipype_ds_subs_out')
    files = []
    for n in ['ababab.n', 'xabababyz.n']:
        f = os.path.join(indir, n)
        files.append(f)
        open(f, 'w')

    # run fakes3 server and set up bucket
    fakes3dir = op.expanduser('~/fakes3')
    try:
        proc = Popen(
            ['fakes3', '-r', fakes3dir, '-p', '4567'], stdout=open(os.devnull, 'wb'))
    except OSError as ose:
        if 'No such file or directory' in str(ose):
            return  # fakes3 not installed. OK!
        raise ose

    conn = S3Connection(anon=True, is_secure=False, port=4567,
                        host='localhost',
                        calling_format=OrdinaryCallingFormat())
    conn.create_bucket('test')

    ds = nio.S3DataSink(
        testing=True,
        anon=True,
        bucket='test',
        bucket_path='output/',
        parametrization=False,
        base_directory=outdir,
        substitutions=[('ababab', 'ABABAB')],
        # end archoring ($) is used to assure operation on the filename
        # instead of possible temporary directories names matches
        # Patterns should be more comprehendable in the real-world usage
        # cases since paths would be quite more sensible
        regexp_substitutions=[(r'xABABAB(\w*)\.n$', r'a-\1-b.n'),
                              ('(.*%s)[-a]([^%s]*)$' % ((os.path.sep,) * 2),
                               r'\1!\2')])
    setattr(ds.inputs, '@outdir', files)
    ds.run()
    yield assert_equal, \
        sorted([os.path.basename(x) for
                x in glob.glob(os.path.join(outdir, '*'))]), \
        ['!-yz-b.n', 'ABABAB.n']  # so we got re used 2nd and both patterns

    bkt = conn.get_bucket(ds.inputs.bucket)
    bkt_files = list(k for k in bkt.list())

    found = [False, False]
    failed_deletes = 0
    for k in bkt_files:
        if '!-yz-b.n' in k.key:
            found[0] = True
            try:
                bkt.delete_key(k)
            except:
                failed_deletes += 1
        elif 'ABABAB.n' in k.key:
            found[1] = True
            try:
                bkt.delete_key(k)
            except:
                failed_deletes += 1

    # ensure delete requests were successful
    yield assert_equal, failed_deletes, 0

    # ensure both keys are found in bucket
    yield assert_equal, found.count(True), 2

    proc.kill()
    shutil.rmtree(fakes3dir)
    shutil.rmtree(indir)
    shutil.rmtree(outdir)
>>>>>>> 5dac5746


def _temp_analyze_files():
    """Generate temporary analyze file pair."""
    fd, orig_img = mkstemp(suffix='.img', dir=mkdtemp())
    orig_hdr = orig_img[:-4] + '.hdr'
    fp = open(orig_hdr, 'w+')
    fp.close()
    return orig_img, orig_hdr


def test_datasink_copydir():
    orig_img, orig_hdr = _temp_analyze_files()
    outdir = mkdtemp()
    pth, fname = os.path.split(orig_img)
    ds = nio.DataSink(base_directory=outdir, parameterization=False)
    setattr(ds.inputs, '@outdir', pth)
    ds.run()
    sep = os.path.sep
    file_exists = lambda: os.path.exists(os.path.join(outdir,
                                                      pth.split(sep)[-1],
                                                      fname))
    yield assert_true, file_exists()
    shutil.rmtree(pth)

    orig_img, orig_hdr = _temp_analyze_files()
    pth, fname = os.path.split(orig_img)
    ds.inputs.remove_dest_dir = True
    setattr(ds.inputs, 'outdir', pth)
    ds.run()
    yield assert_false, file_exists()
    shutil.rmtree(outdir)
    shutil.rmtree(pth)


def test_datafinder_copydir():
    outdir = mkdtemp()
    open(os.path.join(outdir, "findme.txt"), 'a').close()
    open(os.path.join(outdir, "dontfindme"), 'a').close()
    open(os.path.join(outdir, "dontfindmealsotxt"), 'a').close()
    open(os.path.join(outdir, "findmetoo.txt"), 'a').close()
    open(os.path.join(outdir, "ignoreme.txt"), 'a').close()
    open(os.path.join(outdir, "alsoignore.txt"), 'a').close()

    from nipype.interfaces.io import DataFinder
    df = DataFinder()
    df.inputs.root_paths = outdir
    df.inputs.match_regex = '.+/(?P<basename>.+)\.txt'
    df.inputs.ignore_regexes = ['ignore']
    result = df.run()
    expected = ["findme.txt", "findmetoo.txt"]
    for path, expected_fname in zip(result.outputs.out_paths, expected):
        _, fname = os.path.split(path)
        yield assert_equal, fname, expected_fname

    yield assert_equal, result.outputs.basename, ["findme", "findmetoo"]

    shutil.rmtree(outdir)


def test_datafinder_depth():
    outdir = mkdtemp()
    os.makedirs(os.path.join(outdir, '0', '1', '2', '3'))

    from nipype.interfaces.io import DataFinder
    df = DataFinder()
    df.inputs.root_paths = os.path.join(outdir, '0')
    for min_depth in range(4):
        for max_depth in range(min_depth, 4):
            df.inputs.min_depth = min_depth
            df.inputs.max_depth = max_depth
            result = df.run()
            expected = [str(x) for x in range(min_depth, max_depth + 1)]
            for path, exp_fname in zip(result.outputs.out_paths, expected):
                _, fname = os.path.split(path)
                yield assert_equal, fname, exp_fname

    shutil.rmtree(outdir)


def test_datafinder_unpack():
    outdir = mkdtemp()
    single_res = os.path.join(outdir, "findme.txt")
    open(single_res, 'a').close()
    open(os.path.join(outdir, "dontfindme"), 'a').close()

    from nipype.interfaces.io import DataFinder
    df = DataFinder()
    df.inputs.root_paths = outdir
    df.inputs.match_regex = '.+/(?P<basename>.+)\.txt'
    df.inputs.unpack_single = True
    result = df.run()
    print(result.outputs.out_paths)
    yield assert_equal, result.outputs.out_paths, single_res


def test_freesurfersource():
    fss = nio.FreeSurferSource()
    yield assert_equal, fss.inputs.hemi, 'both'
    yield assert_equal, fss.inputs.subject_id, Undefined
    yield assert_equal, fss.inputs.subjects_dir, Undefined


def test_jsonsink():
    import simplejson
    import os

    ds = nio.JSONFileSink()
    yield assert_equal, ds.inputs._outputs, {}
    ds = nio.JSONFileSink(in_dict={'foo': 'var'})
    yield assert_equal, ds.inputs.in_dict, {'foo': 'var'}
    ds = nio.JSONFileSink(infields=['test'])
    yield assert_true, 'test' in ds.inputs.copyable_trait_names()

    curdir = os.getcwd()
    outdir = mkdtemp()
    os.chdir(outdir)
    js = nio.JSONFileSink(infields=['test'], in_dict={'foo': 'var'})
    js.inputs.new_entry = 'someValue'
    setattr(js.inputs, 'contrasts.alt', 'someNestedValue')
    res = js.run()

    with open(res.outputs.out_file, 'r') as f:
        data = simplejson.load(f)
    yield assert_true, data == {"contrasts": {"alt": "someNestedValue"}, "foo": "var", "new_entry": "someValue"}

    js = nio.JSONFileSink(infields=['test'], in_dict={'foo': 'var'})
    js.inputs.new_entry = 'someValue'
    js.inputs.test = 'testInfields'
    setattr(js.inputs, 'contrasts.alt', 'someNestedValue')
    res = js.run()

    with open(res.outputs.out_file, 'r') as f:
        data = simplejson.load(f)
    yield assert_true, data == {"test": "testInfields", "contrasts": {"alt": "someNestedValue"}, "foo": "var", "new_entry": "someValue"}

    os.chdir(curdir)
    shutil.rmtree(outdir)<|MERGE_RESOLUTION|>--- conflicted
+++ resolved
@@ -25,7 +25,6 @@
 except ImportError:
     noboto = True
 
-<<<<<<< HEAD
 # Check for boto3
 noboto3 = False
 try:
@@ -33,8 +32,6 @@
     from botocore.utils import fix_s3_host
 except ImportError:
     noboto3 = True
-=======
->>>>>>> 5dac5746
 
 # Check for fakes3
 import subprocess
@@ -115,11 +112,7 @@
     yield assert_raises, ValueError, sf.run
 
 
-<<<<<<< HEAD
-@skipif(noboto)
-=======
 @skip
->>>>>>> 5dac5746
 def test_s3datagrabber_communication():
     dg = nio.S3DataGrabber(
         infields=['subj_id', 'run_num'], outfields=['func', 'struct'])
@@ -190,7 +183,6 @@
     ds = nio.DataSink(infields=['test'])
     yield assert_true, 'test' in ds.inputs.copyable_trait_names()
 
-<<<<<<< HEAD
 
 # Make dummy input file
 def _make_dummy_input():
@@ -348,8 +340,6 @@
     # Perform test
     yield assert_equal, src_md5, dst_md5
 
-=======
->>>>>>> 5dac5746
 
 def test_datasink_substitutions():
     indir = mkdtemp(prefix='-Tmp-nipype_ds_subs_in')
@@ -379,87 +369,6 @@
     shutil.rmtree(indir)
     shutil.rmtree(outdir)
 
-<<<<<<< HEAD
-=======
-
-@skipif(noboto)
-def test_s3datasink_substitutions():
-    indir = mkdtemp(prefix='-Tmp-nipype_ds_subs_in')
-    outdir = mkdtemp(prefix='-Tmp-nipype_ds_subs_out')
-    files = []
-    for n in ['ababab.n', 'xabababyz.n']:
-        f = os.path.join(indir, n)
-        files.append(f)
-        open(f, 'w')
-
-    # run fakes3 server and set up bucket
-    fakes3dir = op.expanduser('~/fakes3')
-    try:
-        proc = Popen(
-            ['fakes3', '-r', fakes3dir, '-p', '4567'], stdout=open(os.devnull, 'wb'))
-    except OSError as ose:
-        if 'No such file or directory' in str(ose):
-            return  # fakes3 not installed. OK!
-        raise ose
-
-    conn = S3Connection(anon=True, is_secure=False, port=4567,
-                        host='localhost',
-                        calling_format=OrdinaryCallingFormat())
-    conn.create_bucket('test')
-
-    ds = nio.S3DataSink(
-        testing=True,
-        anon=True,
-        bucket='test',
-        bucket_path='output/',
-        parametrization=False,
-        base_directory=outdir,
-        substitutions=[('ababab', 'ABABAB')],
-        # end archoring ($) is used to assure operation on the filename
-        # instead of possible temporary directories names matches
-        # Patterns should be more comprehendable in the real-world usage
-        # cases since paths would be quite more sensible
-        regexp_substitutions=[(r'xABABAB(\w*)\.n$', r'a-\1-b.n'),
-                              ('(.*%s)[-a]([^%s]*)$' % ((os.path.sep,) * 2),
-                               r'\1!\2')])
-    setattr(ds.inputs, '@outdir', files)
-    ds.run()
-    yield assert_equal, \
-        sorted([os.path.basename(x) for
-                x in glob.glob(os.path.join(outdir, '*'))]), \
-        ['!-yz-b.n', 'ABABAB.n']  # so we got re used 2nd and both patterns
-
-    bkt = conn.get_bucket(ds.inputs.bucket)
-    bkt_files = list(k for k in bkt.list())
-
-    found = [False, False]
-    failed_deletes = 0
-    for k in bkt_files:
-        if '!-yz-b.n' in k.key:
-            found[0] = True
-            try:
-                bkt.delete_key(k)
-            except:
-                failed_deletes += 1
-        elif 'ABABAB.n' in k.key:
-            found[1] = True
-            try:
-                bkt.delete_key(k)
-            except:
-                failed_deletes += 1
-
-    # ensure delete requests were successful
-    yield assert_equal, failed_deletes, 0
-
-    # ensure both keys are found in bucket
-    yield assert_equal, found.count(True), 2
-
-    proc.kill()
-    shutil.rmtree(fakes3dir)
-    shutil.rmtree(indir)
-    shutil.rmtree(outdir)
->>>>>>> 5dac5746
-
 
 def _temp_analyze_files():
     """Generate temporary analyze file pair."""
