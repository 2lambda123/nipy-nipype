--- conflicted
+++ resolved
@@ -35,19 +35,13 @@
 
 from .. import config, logging, LooseVersion, __version__
 from ..utils.provenance import write_provenance
-<<<<<<< HEAD
 from ..utils.misc import is_container, trim, str2bool
 from ..utils.filemanip import (md5, hash_infile, FileNotFoundError, hash_timestamp,
                                split_filename, encode_dict)
 from .traits_extension import (
     traits, Undefined, TraitDictObject, TraitListObject, TraitError, isdefined, File,
     Directory, DictStrStr, has_metadata)
-=======
-from .. import config, logging, LooseVersion
-from .. import __version__
-from ..external.six import string_types, text_type
 from ..external.due import due
->>>>>>> 0f2cb9fc
 
 runtime_profile = str2bool(config.get('execution', 'profile_runtime'))
 nipype_version = LooseVersion(__version__)
