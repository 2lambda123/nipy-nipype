"""ANTs' utilities."""
import os
from warnings import warn
from ..base import traits, isdefined, TraitedSpec, File, Str, InputMultiObject
from ..mixins import CopyHeaderInterface
from .base import ANTSCommandInputSpec, ANTSCommand


class ImageMathInputSpec(ANTSCommandInputSpec):
    dimension = traits.Int(
        3, usedefault=True, position=1, argstr="%d", desc="dimension of output image"
    )
    output_image = File(
        position=2,
        argstr="%s",
        name_source=["op1"],
        name_template="%s_maths",
        desc="output image file",
        keep_extension=True,
    )
    operation = traits.Enum(
        "m",
        "vm",
        "+",
        "v+",
        "-",
        "v-",
        "/",
        "^",
        "max",
        "exp",
        "addtozero",
        "overadd",
        "abs",
        "total",
        "mean",
        "vtotal",
        "Decision",
        "Neg",
        "Project",
        "G",
        "MD",
        "ME",
        "MO",
        "MC",
        "GD",
        "GE",
        "GO",
        "GC",
        "TruncateImageIntensity",
        "Laplacian",
        "GetLargestComponent",
        "FillHoles",
        "PadImage",
        mandatory=True,
        position=3,
        argstr="%s",
        desc="mathematical operations",
    )
    op1 = File(
        exists=True, mandatory=True, position=-2, argstr="%s", desc="first operator"
    )
    op2 = traits.Either(
        File(exists=True), Str, position=-1, argstr="%s", desc="second operator"
    )
    copy_header = traits.Bool(
        True,
        usedefault=True,
        desc="copy headers of the original image into the output (corrected) file",
    )


class ImageMathOuputSpec(TraitedSpec):
    output_image = File(exists=True, desc="output image file")


class ImageMath(ANTSCommand, CopyHeaderInterface):
    """
    Operations over images.

    Examples
    --------
    >>> ImageMath(
    ...     op1='structural.nii',
    ...     operation='+',
    ...     op2='2').cmdline
    'ImageMath 3 structural_maths.nii + structural.nii 2'

    >>> ImageMath(
    ...     op1='structural.nii',
    ...     operation='Project',
    ...     op2='1 2').cmdline
    'ImageMath 3 structural_maths.nii Project structural.nii 1 2'

    >>> ImageMath(
    ...     op1='structural.nii',
    ...     operation='G',
    ...     op2='4').cmdline
    'ImageMath 3 structural_maths.nii G structural.nii 4'

    >>> ImageMath(
    ...     op1='structural.nii',
    ...     operation='TruncateImageIntensity',
    ...     op2='0.005 0.999 256').cmdline
    'ImageMath 3 structural_maths.nii TruncateImageIntensity structural.nii 0.005 0.999 256'

    By default, Nipype copies headers from the first input image (``op1``)
    to the output image.
    For the ``PadImage`` operation, the header cannot be copied from inputs to
    outputs, and so ``copy_header`` option is automatically set to ``False``.

    >>> pad = ImageMath(
    ...     op1='structural.nii',
    ...     operation='PadImage')
    >>> pad.inputs.copy_header
    False

    While the operation is set to ``PadImage``,
    setting ``copy_header = True`` will have no effect.

    >>> pad.inputs.copy_header = True
    >>> pad.inputs.copy_header
    False

    For any other operation, ``copy_header`` can be enabled/disabled normally:

    >>> pad.inputs.operation = "ME"
    >>> pad.inputs.copy_header = True
    >>> pad.inputs.copy_header
    True

    """

    _cmd = "ImageMath"
    input_spec = ImageMathInputSpec
    output_spec = ImageMathOuputSpec
    _copy_header_map = {"output_image": "op1"}

    def __init__(self, **inputs):
        super(ImageMath, self).__init__(**inputs)
<<<<<<< HEAD
        if self.inputs.operation in ("PadImage", ):
=======
        if self.inputs.operation in ("PadImage",):
>>>>>>> 1d6b91e2
            self.inputs.copy_header = False

        self.inputs.on_trait_change(self._operation_update, "operation")
        self.inputs.on_trait_change(self._copyheader_update, "copy_header")

    def _operation_update(self):
<<<<<<< HEAD
        if self.inputs.operation in ("PadImage", ):
            self.inputs.copy_header = False

    def _copyheader_update(self):
        if self.inputs.copy_header and self.inputs.operation in ("PadImage", ):
=======
        if self.inputs.operation in ("PadImage",):
            self.inputs.copy_header = False

    def _copyheader_update(self):
        if self.inputs.copy_header and self.inputs.operation in ("PadImage",):
>>>>>>> 1d6b91e2
            warn("copy_header cannot be updated to True with PadImage as operation.")
            self.inputs.copy_header = False


class ResampleImageBySpacingInputSpec(ANTSCommandInputSpec):
    dimension = traits.Int(
        3, usedefault=True, position=1, argstr="%d", desc="dimension of output image"
    )
    input_image = File(
        exists=True, mandatory=True, position=2, argstr="%s", desc="input image file"
    )
    output_image = File(
        position=3,
        argstr="%s",
        name_source=["input_image"],
        name_template="%s_resampled",
        desc="output image file",
        keep_extension=True,
    )
    out_spacing = traits.Either(
        traits.List(traits.Float, minlen=2, maxlen=3),
        traits.Tuple(traits.Float, traits.Float, traits.Float),
        traits.Tuple(traits.Float, traits.Float),
        position=4,
        argstr="%s",
        mandatory=True,
        desc="output spacing",
    )
    apply_smoothing = traits.Bool(
        False, argstr="%d", position=5, desc="smooth before resampling"
    )
    addvox = traits.Int(
        argstr="%d",
        position=6,
        requires=["apply_smoothing"],
        desc="addvox pads each dimension by addvox",
    )
    nn_interp = traits.Bool(
        argstr="%d", desc="nn interpolation", position=-1, requires=["addvox"]
    )


class ResampleImageBySpacingOutputSpec(TraitedSpec):
    output_image = File(exists=True, desc="resampled file")


class ResampleImageBySpacing(ANTSCommand):
    """
    Resample an image with a given spacing.

    Examples
    --------
    >>> res = ResampleImageBySpacing(dimension=3)
    >>> res.inputs.input_image = 'structural.nii'
    >>> res.inputs.output_image = 'output.nii.gz'
    >>> res.inputs.out_spacing = (4, 4, 4)
    >>> res.cmdline  #doctest: +ELLIPSIS
    'ResampleImageBySpacing 3 structural.nii output.nii.gz 4 4 4'

    >>> res = ResampleImageBySpacing(dimension=3)
    >>> res.inputs.input_image = 'structural.nii'
    >>> res.inputs.output_image = 'output.nii.gz'
    >>> res.inputs.out_spacing = (4, 4, 4)
    >>> res.inputs.apply_smoothing = True
    >>> res.cmdline  #doctest: +ELLIPSIS
    'ResampleImageBySpacing 3 structural.nii output.nii.gz 4 4 4 1'

    >>> res = ResampleImageBySpacing(dimension=3)
    >>> res.inputs.input_image = 'structural.nii'
    >>> res.inputs.output_image = 'output.nii.gz'
    >>> res.inputs.out_spacing = (0.4, 0.4, 0.4)
    >>> res.inputs.apply_smoothing = True
    >>> res.inputs.addvox = 2
    >>> res.inputs.nn_interp = False
    >>> res.cmdline  #doctest: +ELLIPSIS
    'ResampleImageBySpacing 3 structural.nii output.nii.gz 0.4 0.4 0.4 1 2 0'

    """

    _cmd = "ResampleImageBySpacing"
    input_spec = ResampleImageBySpacingInputSpec
    output_spec = ResampleImageBySpacingOutputSpec

    def _format_arg(self, name, trait_spec, value):
        if name == "out_spacing":
            if len(value) != self.inputs.dimension:
                raise ValueError("out_spacing dimensions should match dimension")

            value = " ".join(["%g" % d for d in value])

        return super(ResampleImageBySpacing, self)._format_arg(name, trait_spec, value)


class ThresholdImageInputSpec(ANTSCommandInputSpec):
    dimension = traits.Int(
        3, usedefault=True, position=1, argstr="%d", desc="dimension of output image"
    )
    input_image = File(
        exists=True, mandatory=True, position=2, argstr="%s", desc="input image file"
    )
    output_image = File(
        position=3,
        argstr="%s",
        name_source=["input_image"],
        name_template="%s_resampled",
        desc="output image file",
        keep_extension=True,
    )

    mode = traits.Enum(
        "Otsu",
        "Kmeans",
        argstr="%s",
        position=4,
        requires=["num_thresholds"],
        xor=["th_low", "th_high"],
        desc="whether to run Otsu / Kmeans thresholding",
    )
    num_thresholds = traits.Int(position=5, argstr="%d", desc="number of thresholds")
    input_mask = File(
        exists=True,
        requires=["num_thresholds"],
        argstr="%s",
        desc="input mask for Otsu, Kmeans",
    )

    th_low = traits.Float(position=4, argstr="%f", xor=["mode"], desc="lower threshold")
    th_high = traits.Float(
        position=5, argstr="%f", xor=["mode"], desc="upper threshold"
    )
    inside_value = traits.Float(
        1, position=6, argstr="%f", requires=["th_low"], desc="inside value"
    )
    outside_value = traits.Float(
        0, position=7, argstr="%f", requires=["th_low"], desc="outside value"
    )
    copy_header = traits.Bool(
        True,
        mandatory=True,
        usedefault=True,
        desc="copy headers of the original image into the output (corrected) file",
    )


class ThresholdImageOutputSpec(TraitedSpec):
    output_image = File(exists=True, desc="resampled file")


class ThresholdImage(ANTSCommand, CopyHeaderInterface):
    """
    Apply thresholds on images.

    Examples
    --------
    >>> thres = ThresholdImage(dimension=3)
    >>> thres.inputs.input_image = 'structural.nii'
    >>> thres.inputs.output_image = 'output.nii.gz'
    >>> thres.inputs.th_low = 0.5
    >>> thres.inputs.th_high = 1.0
    >>> thres.inputs.inside_value = 1.0
    >>> thres.inputs.outside_value = 0.0
    >>> thres.cmdline  #doctest: +ELLIPSIS
    'ThresholdImage 3 structural.nii output.nii.gz 0.500000 1.000000 1.000000 0.000000'

    >>> thres = ThresholdImage(dimension=3)
    >>> thres.inputs.input_image = 'structural.nii'
    >>> thres.inputs.output_image = 'output.nii.gz'
    >>> thres.inputs.mode = 'Kmeans'
    >>> thres.inputs.num_thresholds = 4
    >>> thres.cmdline  #doctest: +ELLIPSIS
    'ThresholdImage 3 structural.nii output.nii.gz Kmeans 4'

    """

    _cmd = "ThresholdImage"
    input_spec = ThresholdImageInputSpec
    output_spec = ThresholdImageOutputSpec
    _copy_header_map = {"output_image": "input_image"}


class AIInputSpec(ANTSCommandInputSpec):
    dimension = traits.Enum(
        3, 2, usedefault=True, argstr="-d %d", desc="dimension of output image"
    )
    verbose = traits.Bool(
        False, usedefault=True, argstr="-v %d", desc="enable verbosity"
    )

    fixed_image = File(
        exists=True,
        mandatory=True,
        desc="Image to which the moving_image should be transformed",
    )
    moving_image = File(
        exists=True,
        mandatory=True,
        desc="Image that will be transformed to fixed_image",
    )

    fixed_image_mask = File(exists=True, argstr="-x %s", desc="fixed mage mask")
    moving_image_mask = File(
        exists=True, requires=["fixed_image_mask"], desc="moving mage mask"
    )

    metric_trait = (
        traits.Enum("Mattes", "GC", "MI"),
        traits.Int(32),
        traits.Enum("Regular", "Random", "None"),
        traits.Range(value=0.2, low=0.0, high=1.0),
    )
    metric = traits.Tuple(
        *metric_trait, argstr="-m %s", mandatory=True, desc="the metric(s) to use."
    )

    transform = traits.Tuple(
        traits.Enum("Affine", "Rigid", "Similarity"),
        traits.Range(value=0.1, low=0.0, exclude_low=True),
        argstr="-t %s[%g]",
        usedefault=True,
        desc="Several transform options are available",
    )

    principal_axes = traits.Bool(
        False,
        usedefault=True,
        argstr="-p %d",
        xor=["blobs"],
        desc="align using principal axes",
    )
    search_factor = traits.Tuple(
        traits.Float(20),
        traits.Range(value=0.12, low=0.0, high=1.0),
        usedefault=True,
        argstr="-s [%g,%g]",
        desc="search factor",
    )

    search_grid = traits.Either(
        traits.Tuple(
            traits.Float, traits.Tuple(traits.Float, traits.Float, traits.Float)
        ),
        traits.Tuple(traits.Float, traits.Tuple(traits.Float, traits.Float)),
        argstr="-g %s",
        desc="Translation search grid in mm",
    )

    convergence = traits.Tuple(
        traits.Range(low=1, high=10000, value=10),
        traits.Float(1e-6),
        traits.Range(low=1, high=100, value=10),
        usedefault=True,
        argstr="-c [%d,%g,%d]",
        desc="convergence",
    )

    output_transform = File(
        "initialization.mat", usedefault=True, argstr="-o %s", desc="output file name"
    )


class AIOuputSpec(TraitedSpec):
    output_transform = File(exists=True, desc="output file name")


class AI(ANTSCommand):
    """
    Calculate the optimal linear transform parameters for aligning two images.

    Examples
    --------
    >>> AI(
    ...     fixed_image='structural.nii',
    ...     moving_image='epi.nii',
    ...     metric=('Mattes', 32, 'Regular', 1),
    ... ).cmdline
    'antsAI -c [10,1e-06,10] -d 3 -m Mattes[structural.nii,epi.nii,32,Regular,1]
    -o initialization.mat -p 0 -s [20,0.12] -t Affine[0.1] -v 0'

    >>> AI(fixed_image='structural.nii',
    ...    moving_image='epi.nii',
    ...    metric=('Mattes', 32, 'Regular', 1),
    ...    search_grid=(12, (1, 1, 1)),
    ... ).cmdline
    'antsAI -c [10,1e-06,10] -d 3 -m Mattes[structural.nii,epi.nii,32,Regular,1]
    -o initialization.mat -p 0 -s [20,0.12] -g [12.0,1x1x1] -t Affine[0.1] -v 0'

    """

    _cmd = "antsAI"
    input_spec = AIInputSpec
    output_spec = AIOuputSpec

    def _run_interface(self, runtime, correct_return_codes=(0,)):
        runtime = super(AI, self)._run_interface(runtime, correct_return_codes)

        self._output = {
            "output_transform": os.path.join(
                runtime.cwd, os.path.basename(self.inputs.output_transform)
            )
        }
        return runtime

    def _format_arg(self, opt, spec, val):
        if opt == "metric":
            val = "%s[{fixed_image},{moving_image},%d,%s,%g]" % val
            val = val.format(
                fixed_image=self.inputs.fixed_image,
                moving_image=self.inputs.moving_image,
            )
            return spec.argstr % val

        if opt == "search_grid":
            fmtval = "[%s,%s]" % (val[0], "x".join("%g" % v for v in val[1]))
            return spec.argstr % fmtval

        if opt == "fixed_image_mask":
            if isdefined(self.inputs.moving_image_mask):
                return spec.argstr % ("[%s,%s]" % (val, self.inputs.moving_image_mask))

        return super(AI, self)._format_arg(opt, spec, val)

    def _list_outputs(self):
        return getattr(self, "_output")


class AverageAffineTransformInputSpec(ANTSCommandInputSpec):
    dimension = traits.Enum(
        3, 2, argstr="%d", mandatory=True, position=0, desc="image dimension (2 or 3)"
    )
    output_affine_transform = File(
        argstr="%s",
        mandatory=True,
        position=1,
        desc="Outputfname.txt: the name of the resulting transform.",
    )
    transforms = InputMultiObject(
        File(exists=True),
        argstr="%s",
        mandatory=True,
        position=3,
        desc="transforms to average",
    )


class AverageAffineTransformOutputSpec(TraitedSpec):
    affine_transform = File(exists=True, desc="average transform file")


class AverageAffineTransform(ANTSCommand):
    """
    Examples
    --------
    >>> from nipype.interfaces.ants import AverageAffineTransform
    >>> avg = AverageAffineTransform()
    >>> avg.inputs.dimension = 3
    >>> avg.inputs.transforms = ['trans.mat', 'func_to_struct.mat']
    >>> avg.inputs.output_affine_transform = 'MYtemplatewarp.mat'
    >>> avg.cmdline
    'AverageAffineTransform 3 MYtemplatewarp.mat trans.mat func_to_struct.mat'

    """

    _cmd = "AverageAffineTransform"
    input_spec = AverageAffineTransformInputSpec
    output_spec = AverageAffineTransformOutputSpec

    def _format_arg(self, opt, spec, val):
        return super(AverageAffineTransform, self)._format_arg(opt, spec, val)

    def _list_outputs(self):
        outputs = self._outputs().get()
        outputs["affine_transform"] = os.path.abspath(
            self.inputs.output_affine_transform
        )
        return outputs


class AverageImagesInputSpec(ANTSCommandInputSpec):
    dimension = traits.Enum(
        3, 2, argstr="%d", mandatory=True, position=0, desc="image dimension (2 or 3)"
    )
    output_average_image = File(
        "average.nii",
        argstr="%s",
        position=1,
        usedefault=True,
        hash_files=False,
        desc="the name of the resulting image.",
    )
    normalize = traits.Bool(
        argstr="%d",
        mandatory=True,
        position=2,
        desc="Normalize: if true, the 2nd image is divided by its mean. "
        "This will select the largest image to average into.",
    )
    images = InputMultiObject(
        File(exists=True),
        argstr="%s",
        mandatory=True,
        position=3,
        desc="image to apply transformation to (generally a coregistered functional)",
    )


class AverageImagesOutputSpec(TraitedSpec):
    output_average_image = File(exists=True, desc="average image file")


class AverageImages(ANTSCommand):
    """
    Examples
    --------
    >>> from nipype.interfaces.ants import AverageImages
    >>> avg = AverageImages()
    >>> avg.inputs.dimension = 3
    >>> avg.inputs.output_average_image = "average.nii.gz"
    >>> avg.inputs.normalize = True
    >>> avg.inputs.images = ['rc1s1.nii', 'rc1s1.nii']
    >>> avg.cmdline
    'AverageImages 3 average.nii.gz 1 rc1s1.nii rc1s1.nii'
    """

    _cmd = "AverageImages"
    input_spec = AverageImagesInputSpec
    output_spec = AverageImagesOutputSpec

    def _format_arg(self, opt, spec, val):
        return super(AverageImages, self)._format_arg(opt, spec, val)

    def _list_outputs(self):
        outputs = self._outputs().get()
        outputs["output_average_image"] = os.path.realpath(
            self.inputs.output_average_image
        )
        return outputs


class MultiplyImagesInputSpec(ANTSCommandInputSpec):
    dimension = traits.Enum(
        3, 2, argstr="%d", mandatory=True, position=0, desc="image dimension (2 or 3)"
    )
    first_input = File(
        argstr="%s", exists=True, mandatory=True, position=1, desc="image 1"
    )
    second_input = traits.Either(
        File(exists=True),
        traits.Float,
        argstr="%s",
        mandatory=True,
        position=2,
        desc="image 2 or multiplication weight",
    )
    output_product_image = File(
        argstr="%s",
        mandatory=True,
        position=3,
        desc="Outputfname.nii.gz: the name of the resulting image.",
    )


class MultiplyImagesOutputSpec(TraitedSpec):
    output_product_image = File(exists=True, desc="average image file")


class MultiplyImages(ANTSCommand):
    """
    Examples
    --------
    >>> from nipype.interfaces.ants import MultiplyImages
    >>> test = MultiplyImages()
    >>> test.inputs.dimension = 3
    >>> test.inputs.first_input = 'moving2.nii'
    >>> test.inputs.second_input = 0.25
    >>> test.inputs.output_product_image = "out.nii"
    >>> test.cmdline
    'MultiplyImages 3 moving2.nii 0.25 out.nii'
    """

    _cmd = "MultiplyImages"
    input_spec = MultiplyImagesInputSpec
    output_spec = MultiplyImagesOutputSpec

    def _format_arg(self, opt, spec, val):
        return super(MultiplyImages, self)._format_arg(opt, spec, val)

    def _list_outputs(self):
        outputs = self._outputs().get()
        outputs["output_product_image"] = os.path.abspath(
            self.inputs.output_product_image
        )
        return outputs


class CreateJacobianDeterminantImageInputSpec(ANTSCommandInputSpec):
    imageDimension = traits.Enum(
        3, 2, argstr="%d", mandatory=True, position=0, desc="image dimension (2 or 3)"
    )
    deformationField = File(
        argstr="%s",
        exists=True,
        mandatory=True,
        position=1,
        desc="deformation transformation file",
    )
    outputImage = File(argstr="%s", mandatory=True, position=2, desc="output filename")
    doLogJacobian = traits.Enum(
        0, 1, argstr="%d", position=3, desc="return the log jacobian"
    )
    useGeometric = traits.Enum(
        0, 1, argstr="%d", position=4, desc="return the geometric jacobian"
    )


class CreateJacobianDeterminantImageOutputSpec(TraitedSpec):
    jacobian_image = File(exists=True, desc="jacobian image")


class CreateJacobianDeterminantImage(ANTSCommand):
    """
    Examples
    --------
    >>> from nipype.interfaces.ants import CreateJacobianDeterminantImage
    >>> jacobian = CreateJacobianDeterminantImage()
    >>> jacobian.inputs.imageDimension = 3
    >>> jacobian.inputs.deformationField = 'ants_Warp.nii.gz'
    >>> jacobian.inputs.outputImage = 'out_name.nii.gz'
    >>> jacobian.cmdline
    'CreateJacobianDeterminantImage 3 ants_Warp.nii.gz out_name.nii.gz'
    """

    _cmd = "CreateJacobianDeterminantImage"
    input_spec = CreateJacobianDeterminantImageInputSpec
    output_spec = CreateJacobianDeterminantImageOutputSpec

    def _format_arg(self, opt, spec, val):
        return super(CreateJacobianDeterminantImage, self)._format_arg(opt, spec, val)

    def _list_outputs(self):
        outputs = self._outputs().get()
        outputs["jacobian_image"] = os.path.abspath(self.inputs.outputImage)
        return outputs


class AffineInitializerInputSpec(ANTSCommandInputSpec):
    dimension = traits.Enum(
        3, 2, usedefault=True, position=0, argstr="%s", desc="dimension"
    )
    fixed_image = File(
        exists=True, mandatory=True, position=1, argstr="%s", desc="reference image"
    )
    moving_image = File(
        exists=True, mandatory=True, position=2, argstr="%s", desc="moving image"
    )
    out_file = File(
        "transform.mat",
        usedefault=True,
        position=3,
        argstr="%s",
        desc="output transform file",
    )
    # Defaults in antsBrainExtraction.sh -> 15 0.1 0 10
    search_factor = traits.Float(
        15.0,
        usedefault=True,
        position=4,
        argstr="%f",
        desc="increments (degrees) for affine search",
    )
    radian_fraction = traits.Range(
        0.0,
        1.0,
        value=0.1,
        usedefault=True,
        position=5,
        argstr="%f",
        desc="search this arc +/- principal axes",
    )
    principal_axes = traits.Bool(
        False,
        usedefault=True,
        position=6,
        argstr="%d",
        desc="whether the rotation is searched around an initial principal axis alignment.",
    )
    local_search = traits.Int(
        10,
        usedefault=True,
        position=7,
        argstr="%d",
        desc=" determines if a local optimization is run at each search point for the set "
        "number of iterations",
    )


class AffineInitializerOutputSpec(TraitedSpec):
    out_file = File(desc="output transform file")


class AffineInitializer(ANTSCommand):
    """
    Initialize an affine transform (as in antsBrainExtraction.sh)

    >>> from nipype.interfaces.ants import AffineInitializer
    >>> init = AffineInitializer()
    >>> init.inputs.fixed_image = 'fixed1.nii'
    >>> init.inputs.moving_image = 'moving1.nii'
    >>> init.cmdline
    'antsAffineInitializer 3 fixed1.nii moving1.nii transform.mat 15.000000 0.100000 0 10'

    """

    _cmd = "antsAffineInitializer"
    input_spec = AffineInitializerInputSpec
    output_spec = AffineInitializerOutputSpec

    def _list_outputs(self):
        return {"out_file": os.path.abspath(self.inputs.out_file)}


class ComposeMultiTransformInputSpec(ANTSCommandInputSpec):
    dimension = traits.Enum(
        3, 2, argstr="%d", usedefault=True, position=0, desc="image dimension (2 or 3)"
    )
    output_transform = File(
        argstr="%s",
        position=1,
        name_source=["transforms"],
        name_template="%s_composed",
        keep_extension=True,
        desc="the name of the resulting transform.",
    )
    reference_image = File(
        argstr="%s",
        position=2,
        desc="Reference image (only necessary when output is warpfield)",
    )
    transforms = InputMultiObject(
        File(exists=True),
        argstr="%s",
        mandatory=True,
        position=3,
        desc="transforms to average",
    )


class ComposeMultiTransformOutputSpec(TraitedSpec):
    output_transform = File(exists=True, desc="Composed transform file")


class ComposeMultiTransform(ANTSCommand):
    """
    Take a set of transformations and convert them to a single transformation matrix/warpfield.

    Examples
    --------
    >>> from nipype.interfaces.ants import ComposeMultiTransform
    >>> compose_transform = ComposeMultiTransform()
    >>> compose_transform.inputs.dimension = 3
    >>> compose_transform.inputs.transforms = ['struct_to_template.mat', 'func_to_struct.mat']
    >>> compose_transform.cmdline
    'ComposeMultiTransform 3 struct_to_template_composed.mat
    struct_to_template.mat func_to_struct.mat'

    """

    _cmd = "ComposeMultiTransform"
    input_spec = ComposeMultiTransformInputSpec
    output_spec = ComposeMultiTransformOutputSpec


class LabelGeometryInputSpec(ANTSCommandInputSpec):
    dimension = traits.Enum(
        3, 2, argstr="%d", usedefault=True, position=0, desc="image dimension (2 or 3)"
    )
    label_image = File(
        argstr="%s",
        position=1,
        mandatory=True,
        desc="label image to use for extracting geometry measures",
    )
    intensity_image = File(
        value="[]",
        exists=True,
        argstr="%s",
        mandatory=True,
        usedefault=True,
        position=2,
        desc="Intensity image to extract values from. " "This is an optional input",
    )
    output_file = traits.Str(
        name_source=["label_image"],
        name_template="%s.csv",
        argstr="%s",
        position=3,
        desc="name of output file",
    )


class LabelGeometryOutputSpec(TraitedSpec):
    output_file = File(exists=True, desc="CSV file of geometry measures")


class LabelGeometry(ANTSCommand):
    """
    Extracts geometry measures using a label file and an optional image file

    Examples
    --------
    >>> from nipype.interfaces.ants import LabelGeometry
    >>> label_extract = LabelGeometry()
    >>> label_extract.inputs.dimension = 3
    >>> label_extract.inputs.label_image = 'atlas.nii.gz'
    >>> label_extract.cmdline
    'LabelGeometryMeasures 3 atlas.nii.gz [] atlas.csv'

    >>> label_extract.inputs.intensity_image = 'ants_Warp.nii.gz'
    >>> label_extract.cmdline
    'LabelGeometryMeasures 3 atlas.nii.gz ants_Warp.nii.gz atlas.csv'

    """

    _cmd = "LabelGeometryMeasures"
    input_spec = LabelGeometryInputSpec
    output_spec = LabelGeometryOutputSpec<|MERGE_RESOLUTION|>--- conflicted
+++ resolved
@@ -138,30 +138,18 @@
 
     def __init__(self, **inputs):
         super(ImageMath, self).__init__(**inputs)
-<<<<<<< HEAD
-        if self.inputs.operation in ("PadImage", ):
-=======
         if self.inputs.operation in ("PadImage",):
->>>>>>> 1d6b91e2
             self.inputs.copy_header = False
 
         self.inputs.on_trait_change(self._operation_update, "operation")
         self.inputs.on_trait_change(self._copyheader_update, "copy_header")
 
     def _operation_update(self):
-<<<<<<< HEAD
-        if self.inputs.operation in ("PadImage", ):
-            self.inputs.copy_header = False
-
-    def _copyheader_update(self):
-        if self.inputs.copy_header and self.inputs.operation in ("PadImage", ):
-=======
         if self.inputs.operation in ("PadImage",):
             self.inputs.copy_header = False
 
     def _copyheader_update(self):
         if self.inputs.copy_header and self.inputs.operation in ("PadImage",):
->>>>>>> 1d6b91e2
             warn("copy_header cannot be updated to True with PadImage as operation.")
             self.inputs.copy_header = False
 
