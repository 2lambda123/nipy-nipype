# emacs: -*- mode: python; py-indent-offset: 4; indent-tabs-mode: nil -*-
# vi: set ft=python sts=4 ts=4 sw=4 et:
"""Interfaces to assorted Freesurfer utility programs.
"""
import os
import re
import shutil

from ... import logging
from ...utils.filemanip import fname_presuffix, split_filename
from ..base import (
    TraitedSpec,
    Directory,
    File,
    traits,
    OutputMultiPath,
    isdefined,
    CommandLine,
    CommandLineInputSpec,
)
from .base import (
    FSCommand,
    FSTraitedSpec,
    FSSurfaceCommand,
    FSScriptCommand,
    FSScriptOutputSpec,
    FSTraitedSpecOpenMP,
    FSCommandOpenMP,
)

__docformat__ = "restructuredtext"

filemap = dict(
    cor="cor",
    mgh="mgh",
    mgz="mgz",
    minc="mnc",
    afni="brik",
    brik="brik",
    bshort="bshort",
    spm="img",
    analyze="img",
    analyze4d="img",
    bfloat="bfloat",
    nifti1="img",
    nii="nii",
    niigz="nii.gz",
    gii="gii",
)

filetypes = [
    "cor",
    "mgh",
    "mgz",
    "minc",
    "analyze",
    "analyze4d",
    "spm",
    "afni",
    "brik",
    "bshort",
    "bfloat",
    "sdt",
    "outline",
    "otl",
    "gdf",
    "nifti1",
    "nii",
    "niigz",
]
implicit_filetypes = ["gii"]

logger = logging.getLogger("nipype.interface")


def copy2subjdir(cls, in_file, folder=None, basename=None, subject_id=None):
    """Method to copy an input to the subjects directory"""
    # check that the input is defined
    if not isdefined(in_file):
        return in_file
    # check that subjects_dir is defined
    if isdefined(cls.inputs.subjects_dir):
        subjects_dir = cls.inputs.subjects_dir
    else:
        subjects_dir = os.getcwd()  # if not use cwd
    # check for subject_id
    if not subject_id:
        if isdefined(cls.inputs.subject_id):
            subject_id = cls.inputs.subject_id
        else:
            subject_id = "subject_id"  # default
    # check for basename
    if basename is None:
        basename = os.path.basename(in_file)
    # check which folder to put the file in
    if folder is not None:
        out_dir = os.path.join(subjects_dir, subject_id, folder)
    else:
        out_dir = os.path.join(subjects_dir, subject_id)
    # make the output folder if it does not exist
    if not os.path.isdir(out_dir):
        os.makedirs(out_dir)
    out_file = os.path.join(out_dir, basename)
    if not os.path.isfile(out_file):
        shutil.copy(in_file, out_file)
    return out_file


def createoutputdirs(outputs):
    """create all output directories. If not created, some freesurfer interfaces fail"""
    for output in list(outputs.values()):
        dirname = os.path.dirname(output)
        if not os.path.isdir(dirname):
            os.makedirs(dirname)


class SampleToSurfaceInputSpec(FSTraitedSpec):
    source_file = File(
        exists=True,
        mandatory=True,
        argstr="--mov %s",
        desc="volume to sample values from",
    )
    reference_file = File(
        exists=True, argstr="--ref %s", desc="reference volume (default is orig.mgz)"
    )

    hemi = traits.Enum(
        "lh", "rh", mandatory=True, argstr="--hemi %s", desc="target hemisphere"
    )
    surface = traits.String(
        argstr="--surf %s", desc="target surface (default is white)"
    )

    reg_xors = ["reg_file", "reg_header", "mni152reg"]
    reg_file = File(
        exists=True,
        argstr="--reg %s",
        mandatory=True,
        xor=reg_xors,
        desc="source-to-reference registration file",
    )
    reg_header = traits.Bool(
        argstr="--regheader %s",
        requires=["subject_id"],
        mandatory=True,
        xor=reg_xors,
        desc="register based on header geometry",
    )
    mni152reg = traits.Bool(
        argstr="--mni152reg",
        mandatory=True,
        xor=reg_xors,
        desc="source volume is in MNI152 space",
    )

    apply_rot = traits.Tuple(
        traits.Float,
        traits.Float,
        traits.Float,
        argstr="--rot %.3f %.3f %.3f",
        desc="rotation angles (in degrees) to apply to reg matrix",
    )
    apply_trans = traits.Tuple(
        traits.Float,
        traits.Float,
        traits.Float,
        argstr="--trans %.3f %.3f %.3f",
        desc="translation (in mm) to apply to reg matrix",
    )
    override_reg_subj = traits.Bool(
        argstr="--srcsubject %s",
        requires=["subject_id"],
        desc="override the subject in the reg file header",
    )

    sampling_method = traits.Enum(
        "point",
        "max",
        "average",
        mandatory=True,
        argstr="%s",
        xor=["projection_stem"],
        requires=["sampling_range", "sampling_units"],
        desc="how to sample -- at a point or at the max or average over a range",
    )
    sampling_range = traits.Either(
        traits.Float,
        traits.Tuple(traits.Float, traits.Float, traits.Float),
        desc="sampling range - a point or a tuple of (min, max, step)",
    )
    sampling_units = traits.Enum(
        "mm", "frac", desc="sampling range type -- either 'mm' or 'frac'"
    )
    projection_stem = traits.String(
        mandatory=True,
        xor=["sampling_method"],
        desc="stem for precomputed linear estimates and volume fractions",
    )

    smooth_vol = traits.Float(
        argstr="--fwhm %.3f", desc="smooth input volume (mm fwhm)"
    )
    smooth_surf = traits.Float(
        argstr="--surf-fwhm %.3f", desc="smooth output surface (mm fwhm)"
    )

    interp_method = traits.Enum(
        "nearest", "trilinear", argstr="--interp %s", desc="interpolation method"
    )

    cortex_mask = traits.Bool(
        argstr="--cortex",
        xor=["mask_label"],
        desc="mask the target surface with hemi.cortex.label",
    )
    mask_label = File(
        exists=True,
        argstr="--mask %s",
        xor=["cortex_mask"],
        desc="label file to mask output with",
    )

    float2int_method = traits.Enum(
        "round",
        "tkregister",
        argstr="--float2int %s",
        desc="method to convert reg matrix values (default is round)",
    )
    fix_tk_reg = traits.Bool(
        argstr="--fixtkreg", desc="make reg matrix round-compatible"
    )

    subject_id = traits.String(desc="subject id")
    target_subject = traits.String(
        argstr="--trgsubject %s",
        desc="sample to surface of different subject than source",
    )
    surf_reg = traits.Either(
        traits.Bool,
        traits.Str(),
        argstr="--surfreg %s",
        requires=["target_subject"],
        desc="use surface registration to target subject",
    )
    ico_order = traits.Int(
        argstr="--icoorder %d",
        requires=["target_subject"],
        desc="icosahedron order when target_subject is 'ico'",
    )

    reshape = traits.Bool(
        argstr="--reshape",
        xor=["no_reshape"],
        desc="reshape surface vector to fit in non-mgh format",
    )
    no_reshape = traits.Bool(
        argstr="--noreshape",
        xor=["reshape"],
        desc="do not reshape surface vector (default)",
    )
    reshape_slices = traits.Int(
        argstr="--rf %d", desc="number of 'slices' for reshaping"
    )
    scale_input = traits.Float(
        argstr="--scale %.3f", desc="multiple all intensities by scale factor"
    )
    frame = traits.Int(argstr="--frame %d", desc="save only one frame (0-based)")

    out_file = File(argstr="--o %s", genfile=True, desc="surface file to write")
    out_type = traits.Enum(
        filetypes + implicit_filetypes, argstr="--out_type %s", desc="output file type"
    )
    hits_file = traits.Either(
        traits.Bool,
        File(exists=True),
        argstr="--srchit %s",
        desc="save image with number of hits at each voxel",
    )
    hits_type = traits.Enum(filetypes, argstr="--srchit_type", desc="hits file type")
    vox_file = traits.Either(
        traits.Bool,
        File,
        argstr="--nvox %s",
        desc="text file with the number of voxels intersecting the surface",
    )


class SampleToSurfaceOutputSpec(TraitedSpec):
    out_file = File(exists=True, desc="surface file")
    hits_file = File(exists=True, desc="image with number of hits at each voxel")
    vox_file = File(
        exists=True, desc="text file with the number of voxels intersecting the surface"
    )


class SampleToSurface(FSCommand):
    """Sample a volume to the cortical surface using Freesurfer's mri_vol2surf.

    You must supply a sampling method, range, and units.  You can project
    either a given distance (in mm) or a given fraction of the cortical
    thickness at that vertex along the surface normal from the target surface,
    and then set the value of that vertex to be either the value at that point
    or the average or maximum value found along the projection vector.

    By default, the surface will be saved as a vector with a length equal to the
    number of vertices on the target surface.  This is not a problem for Freesurfer
    programs, but if you intend to use the file with interfaces to another package,
    you must set the ``reshape`` input to True, which will factor the surface vector
    into a matrix with dimensions compatible with proper Nifti files.

    Examples
    --------

    >>> import nipype.interfaces.freesurfer as fs
    >>> sampler = fs.SampleToSurface(hemi="lh")
    >>> sampler.inputs.source_file = "cope1.nii.gz"
    >>> sampler.inputs.reg_file = "register.dat"
    >>> sampler.inputs.sampling_method = "average"
    >>> sampler.inputs.sampling_range = 1
    >>> sampler.inputs.sampling_units = "frac"
    >>> sampler.cmdline  # doctest: +ELLIPSIS
    'mri_vol2surf --hemi lh --o ...lh.cope1.mgz --reg register.dat --projfrac-avg 1.000 --mov cope1.nii.gz'
    >>> res = sampler.run() # doctest: +SKIP

    """

    _cmd = "mri_vol2surf"
    input_spec = SampleToSurfaceInputSpec
    output_spec = SampleToSurfaceOutputSpec

    def _format_arg(self, name, spec, value):
        if name == "sampling_method":
            range = self.inputs.sampling_range
            units = self.inputs.sampling_units
            if units == "mm":
                units = "dist"
            if isinstance(range, tuple):
                range = "%.3f %.3f %.3f" % range
            else:
                range = "%.3f" % range
            method = dict(point="", max="-max", average="-avg")[value]
            return f"--proj{units}{method} {range}"

        if name == "reg_header":
            return spec.argstr % self.inputs.subject_id
        if name == "override_reg_subj":
            return spec.argstr % self.inputs.subject_id
        if name in ["hits_file", "vox_file"]:
            return spec.argstr % self._get_outfilename(name)
        if name == "out_type":
            if isdefined(self.inputs.out_file):
                _, base, ext = split_filename(self._get_outfilename())
                if ext != filemap[value]:
                    if ext in filemap.values():
                        raise ValueError(
                            "Cannot create {} file with extension "
                            "{}".format(value, ext)
                        )
                    else:
                        logger.warning(
                            "Creating %s file with extension %s: %s%s",
                            value,
                            ext,
                            base,
                            ext,
                        )

            if value in implicit_filetypes:
                return ""
        if name == "surf_reg":
            if value is True:
                return spec.argstr % "sphere.reg"

        return super()._format_arg(name, spec, value)

    def _get_outfilename(self, opt="out_file"):
        outfile = getattr(self.inputs, opt)
        if not isdefined(outfile) or isinstance(outfile, bool):
            if isdefined(self.inputs.out_type):
                if opt == "hits_file":
                    suffix = "_hits." + filemap[self.inputs.out_type]
                else:
                    suffix = "." + filemap[self.inputs.out_type]
            elif opt == "hits_file":
                suffix = "_hits.mgz"
            else:
                suffix = ".mgz"
            outfile = fname_presuffix(
                self.inputs.source_file,
                newpath=os.getcwd(),
                prefix=self.inputs.hemi + ".",
                suffix=suffix,
                use_ext=False,
            )
        return outfile

    def _list_outputs(self):
        outputs = self._outputs().get()
        outputs["out_file"] = os.path.abspath(self._get_outfilename())
        hitsfile = self.inputs.hits_file
        if isdefined(hitsfile):
            outputs["hits_file"] = hitsfile
            if isinstance(hitsfile, bool):
                hitsfile = self._get_outfilename("hits_file")
        voxfile = self.inputs.vox_file
        if isdefined(voxfile):
            if isinstance(voxfile, bool):
                voxfile = fname_presuffix(
                    self.inputs.source_file,
                    newpath=os.getcwd(),
                    prefix=self.inputs.hemi + ".",
                    suffix="_vox.txt",
                    use_ext=False,
                )
            outputs["vox_file"] = voxfile
        return outputs

    def _gen_filename(self, name):
        if name == "out_file":
            return self._list_outputs()[name]
        return None


class SurfaceSmoothInputSpec(FSTraitedSpec):
    in_file = File(mandatory=True, argstr="--sval %s", desc="source surface file")
    subject_id = traits.String(
        mandatory=True, argstr="--s %s", desc="subject id of surface file"
    )
    hemi = traits.Enum(
        "lh", "rh", argstr="--hemi %s", mandatory=True, desc="hemisphere to operate on"
    )
    fwhm = traits.Float(
        argstr="--fwhm %.4f",
        xor=["smooth_iters"],
        desc="effective FWHM of the smoothing process",
    )
    smooth_iters = traits.Int(
        argstr="--smooth %d", xor=["fwhm"], desc="iterations of the smoothing process"
    )
    cortex = traits.Bool(
        True,
        argstr="--cortex",
        usedefault=True,
        desc="only smooth within ``$hemi.cortex.label``",
    )
    reshape = traits.Bool(
        argstr="--reshape", desc="reshape surface vector to fit in non-mgh format"
    )
    out_file = File(argstr="--tval %s", genfile=True, desc="surface file to write")


class SurfaceSmoothOutputSpec(TraitedSpec):
    out_file = File(exists=True, desc="smoothed surface file")


class SurfaceSmooth(FSCommand):
    """Smooth a surface image with mri_surf2surf.

    The surface is smoothed by an iterative process of averaging the
    value at each vertex with those of its adjacent neighbors. You may supply
    either the number of iterations to run or a desired effective FWHM of the
    smoothing process.  If the latter, the underlying program will calculate
    the correct number of iterations internally.

    See Also
    --------
    `nipype.interfaces.freesurfer.utils.SmoothTessellation`_ interface for
    smoothing a tessellated surface (e.g. in gifti or .stl)

    Examples
    --------
    >>> import nipype.interfaces.freesurfer as fs
    >>> smoother = fs.SurfaceSmooth()
    >>> smoother.inputs.in_file = "lh.cope1.mgz"
    >>> smoother.inputs.subject_id = "subj_1"
    >>> smoother.inputs.hemi = "lh"
    >>> smoother.inputs.fwhm = 5
    >>> smoother.cmdline # doctest: +ELLIPSIS
    'mri_surf2surf --cortex --fwhm 5.0000 --hemi lh --sval lh.cope1.mgz --tval ...lh.cope1_smooth5.mgz --s subj_1'
    >>> smoother.run() # doctest: +SKIP

    """

    _cmd = "mri_surf2surf"
    input_spec = SurfaceSmoothInputSpec
    output_spec = SurfaceSmoothOutputSpec

    def _list_outputs(self):
        outputs = self._outputs().get()
        outputs["out_file"] = self.inputs.out_file
        if not isdefined(outputs["out_file"]):
            in_file = self.inputs.in_file
            if isdefined(self.inputs.fwhm):
                kernel = self.inputs.fwhm
            else:
                kernel = self.inputs.smooth_iters
            outputs["out_file"] = fname_presuffix(
                in_file, suffix="_smooth%d" % kernel, newpath=os.getcwd()
            )
        return outputs

    def _gen_filename(self, name):
        if name == "out_file":
            return self._list_outputs()[name]
        return None


class SurfaceTransformInputSpec(FSTraitedSpec):
    source_file = File(
        exists=True,
        mandatory=True,
        argstr="--sval %s",
        xor=["source_annot_file"],
        desc="surface file with source values",
    )
    source_annot_file = File(
        exists=True,
        mandatory=True,
        argstr="--sval-annot %s",
        xor=["source_file"],
        desc="surface annotation file",
    )
    source_subject = traits.String(
        mandatory=True, argstr="--srcsubject %s", desc="subject id for source surface"
    )
    hemi = traits.Enum(
        "lh", "rh", argstr="--hemi %s", mandatory=True, desc="hemisphere to transform"
    )
    target_subject = traits.String(
        mandatory=True, argstr="--trgsubject %s", desc="subject id of target surface"
    )
    target_ico_order = traits.Enum(
        1,
        2,
        3,
        4,
        5,
        6,
        7,
        argstr="--trgicoorder %d",
        desc=("order of the icosahedron if target_subject is 'ico'"),
    )
    source_type = traits.Enum(
        filetypes,
        argstr="--sfmt %s",
        requires=["source_file"],
        desc="source file format",
    )
    target_type = traits.Enum(
        filetypes + implicit_filetypes, argstr="--tfmt %s", desc="output format"
    )
    reshape = traits.Bool(
        argstr="--reshape", desc="reshape output surface to conform with Nifti"
    )
    reshape_factor = traits.Int(
        argstr="--reshape-factor", desc="number of slices in reshaped image"
    )
    out_file = File(argstr="--tval %s", genfile=True, desc="surface file to write")


class SurfaceTransformOutputSpec(TraitedSpec):
    out_file = File(exists=True, desc="transformed surface file")


class SurfaceTransform(FSCommand):
    """Transform a surface file from one subject to another via a spherical registration.

    Both the source and target subject must reside in your Subjects Directory,
    and they must have been processed with recon-all, unless you are transforming
    to one of the icosahedron meshes.

    Examples
    --------

    >>> from nipype.interfaces.freesurfer import SurfaceTransform
    >>> sxfm = SurfaceTransform()
    >>> sxfm.inputs.source_file = "lh.cope1.nii.gz"
    >>> sxfm.inputs.source_subject = "my_subject"
    >>> sxfm.inputs.target_subject = "fsaverage"
    >>> sxfm.inputs.hemi = "lh"
    >>> sxfm.run() # doctest: +SKIP

    """

    _cmd = "mri_surf2surf"
    input_spec = SurfaceTransformInputSpec
    output_spec = SurfaceTransformOutputSpec

    def _format_arg(self, name, spec, value):
        if name == "target_type":
            if isdefined(self.inputs.out_file):
                _, base, ext = split_filename(self._list_outputs()["out_file"])
                if ext != filemap[value]:
                    if ext in filemap.values():
                        raise ValueError(
                            "Cannot create {} file with extension "
                            "{}".format(value, ext)
                        )
                    else:
                        logger.warning(
                            "Creating %s file with extension %s: %s%s",
                            value,
                            ext,
                            base,
                            ext,
                        )
            if value in implicit_filetypes:
                return ""
        return super()._format_arg(name, spec, value)

    def _list_outputs(self):
        outputs = self._outputs().get()
        outputs["out_file"] = self.inputs.out_file
        if not isdefined(outputs["out_file"]):
            if isdefined(self.inputs.source_file):
                source = self.inputs.source_file
            else:
                source = self.inputs.source_annot_file

            # Some recon-all files don't have a proper extension (e.g. "lh.thickness")
            # so we have to account for that here
            bad_extensions = [
                ".%s" % e
                for e in [
                    "area",
                    "mid",
                    "pial",
                    "avg_curv",
                    "curv",
                    "inflated",
                    "jacobian_white",
                    "orig",
                    "nofix",
                    "smoothwm",
                    "crv",
                    "sphere",
                    "sulc",
                    "thickness",
                    "volume",
                    "white",
                ]
            ]
            use_ext = True
            if split_filename(source)[2] in bad_extensions:
                source = source + ".stripme"
                use_ext = False
            ext = ""
            if isdefined(self.inputs.target_type):
                ext = "." + filemap[self.inputs.target_type]
                use_ext = False
            outputs["out_file"] = fname_presuffix(
                source,
                suffix=f".{self.inputs.target_subject}{ext}",
                newpath=os.getcwd(),
                use_ext=use_ext,
            )
        else:
            outputs["out_file"] = os.path.abspath(self.inputs.out_file)
        return outputs

    def _gen_filename(self, name):
        if name == "out_file":
            return self._list_outputs()[name]
        return None


class Surface2VolTransformInputSpec(FSTraitedSpec):
    source_file = File(
        exists=True,
        argstr="--surfval %s",
        copyfile=False,
        mandatory=True,
        xor=["mkmask"],
        desc="This is the source of the surface values",
    )
    hemi = traits.Str(argstr="--hemi %s", mandatory=True, desc="hemisphere of data")
    transformed_file = File(
        name_template="%s_asVol.nii",
        desc="Output volume",
        argstr="--outvol %s",
        name_source=["source_file"],
        hash_files=False,
    )
    reg_file = File(
        exists=True,
        argstr="--volreg %s",
        mandatory=True,
        desc="tkRAS-to-tkRAS matrix   (tkregister2 format)",
        xor=["subject_id"],
    )
    template_file = File(
        exists=True, argstr="--template %s", desc="Output template volume"
    )
    mkmask = traits.Bool(
        desc="make a mask instead of loading surface values",
        argstr="--mkmask",
        xor=["source_file"],
    )
    vertexvol_file = File(
        name_template="%s_asVol_vertex.nii",
        desc=(
            "Path name of the vertex output volume, which "
            "is the same as output volume except that the "
            "value of each voxel is the vertex-id that is "
            "mapped to that voxel."
        ),
        argstr="--vtxvol %s",
        name_source=["source_file"],
        hash_files=False,
    )
    surf_name = traits.Str(argstr="--surf %s", desc="surfname (default is white)")
    projfrac = traits.Float(argstr="--projfrac %s", desc="thickness fraction")
    subjects_dir = traits.Str(
        argstr="--sd %s",
        desc=("freesurfer subjects directory defaults to $SUBJECTS_DIR"),
    )
    subject_id = traits.Str(argstr="--identity %s", desc="subject id", xor=["reg_file"])


class Surface2VolTransformOutputSpec(TraitedSpec):
    transformed_file = File(exists=True, desc="Path to output file if used normally")
    vertexvol_file = File(desc="vertex map volume path id. Optional")


class Surface2VolTransform(FSCommand):
    """Use FreeSurfer mri_surf2vol to apply a transform.

    Examples
    --------

    >>> from nipype.interfaces.freesurfer import Surface2VolTransform
    >>> xfm2vol = Surface2VolTransform()
    >>> xfm2vol.inputs.source_file = 'lh.cope1.mgz'
    >>> xfm2vol.inputs.reg_file = 'register.mat'
    >>> xfm2vol.inputs.hemi = 'lh'
    >>> xfm2vol.inputs.template_file = 'cope1.nii.gz'
    >>> xfm2vol.inputs.subjects_dir = '.'
    >>> xfm2vol.cmdline
    'mri_surf2vol --hemi lh --volreg register.mat --surfval lh.cope1.mgz --sd . --template cope1.nii.gz --outvol lh.cope1_asVol.nii --vtxvol lh.cope1_asVol_vertex.nii'
    >>> res = xfm2vol.run()# doctest: +SKIP

    """

    _cmd = "mri_surf2vol"
    input_spec = Surface2VolTransformInputSpec
    output_spec = Surface2VolTransformOutputSpec


class ApplyMaskInputSpec(FSTraitedSpec):
    in_file = File(
        exists=True,
        mandatory=True,
        position=-3,
        argstr="%s",
        desc="input image (will be masked)",
    )
    mask_file = File(
        exists=True,
        mandatory=True,
        position=-2,
        argstr="%s",
        desc="image defining mask space",
    )
    out_file = File(
        name_source=["in_file"],
        name_template="%s_masked",
        hash_files=True,
        keep_extension=True,
        position=-1,
        argstr="%s",
        desc="final image to write",
    )
    xfm_file = File(
        exists=True,
        argstr="-xform %s",
        desc="LTA-format transformation matrix to align mask with input",
    )
    invert_xfm = traits.Bool(argstr="-invert", desc="invert transformation")
    xfm_source = File(
        exists=True, argstr="-lta_src %s", desc="image defining transform source space"
    )
    xfm_target = File(
        exists=True, argstr="-lta_dst %s", desc="image defining transform target space"
    )
    use_abs = traits.Bool(
        argstr="-abs", desc="take absolute value of mask before applying"
    )
    mask_thresh = traits.Float(argstr="-T %.4f", desc="threshold mask before applying")
    keep_mask_deletion_edits = traits.Bool(
        argstr="-keep_mask_deletion_edits",
        desc="transfer voxel-deletion edits (voxels=1) from mask to out vol",
    )
    transfer = traits.Int(
        argstr="-transfer %d", desc="transfer only voxel value # from mask to out"
    )


class ApplyMaskOutputSpec(TraitedSpec):
    out_file = File(exists=True, desc="masked image")


class ApplyMask(FSCommand):
    """Use Freesurfer's mri_mask to apply a mask to an image.

    The mask file need not be binarized; it can be thresholded above a given
    value before application. It can also optionally be transformed into input
    space with an LTA matrix.

    """

    _cmd = "mri_mask"
    input_spec = ApplyMaskInputSpec
    output_spec = ApplyMaskOutputSpec


class SurfaceSnapshotsInputSpec(FSTraitedSpec):
    subject_id = traits.String(
        position=1, argstr="%s", mandatory=True, desc="subject to visualize"
    )
    hemi = traits.Enum(
        "lh",
        "rh",
        position=2,
        argstr="%s",
        mandatory=True,
        desc="hemisphere to visualize",
    )
    surface = traits.String(
        position=3, argstr="%s", mandatory=True, desc="surface to visualize"
    )

    show_curv = traits.Bool(
        argstr="-curv", desc="show curvature", xor=["show_gray_curv"]
    )
    show_gray_curv = traits.Bool(
        argstr="-gray", desc="show curvature in gray", xor=["show_curv"]
    )

    overlay = File(
        exists=True,
        argstr="-overlay %s",
        desc="load an overlay volume/surface",
        requires=["overlay_range"],
    )
    reg_xors = ["overlay_reg", "identity_reg", "mni152_reg"]
    overlay_reg = File(
        exists=True,
        argstr="-overlay-reg %s",
        xor=reg_xors,
        desc="registration matrix file to register overlay to surface",
    )
    identity_reg = traits.Bool(
        argstr="-overlay-reg-identity",
        xor=reg_xors,
        desc="use the identity matrix to register the overlay to the surface",
    )
    mni152_reg = traits.Bool(
        argstr="-mni152reg",
        xor=reg_xors,
        desc="use to display a volume in MNI152 space on the average subject",
    )

    overlay_range = traits.Either(
        traits.Float,
        traits.Tuple(traits.Float, traits.Float),
        traits.Tuple(traits.Float, traits.Float, traits.Float),
        desc="overlay range--either min, (min, max) or (min, mid, max)",
        argstr="%s",
    )
    overlay_range_offset = traits.Float(
        argstr="-foffset %.3f",
        desc="overlay range will be symmetric around offset value",
    )

    truncate_overlay = traits.Bool(
        argstr="-truncphaseflag 1", desc="truncate the overlay display"
    )
    reverse_overlay = traits.Bool(
        argstr="-revphaseflag 1", desc="reverse the overlay display"
    )
    invert_overlay = traits.Bool(
        argstr="-invphaseflag 1", desc="invert the overlay display"
    )
    demean_overlay = traits.Bool(argstr="-zm", desc="remove mean from overlay")

    annot_file = File(
        exists=True,
        argstr="-annotation %s",
        xor=["annot_name"],
        desc="path to annotation file to display",
    )
    annot_name = traits.String(
        argstr="-annotation %s",
        xor=["annot_file"],
        desc="name of annotation to display (must be in $subject/label directory",
    )

    label_file = File(
        exists=True,
        argstr="-label %s",
        xor=["label_name"],
        desc="path to label file to display",
    )
    label_name = traits.String(
        argstr="-label %s",
        xor=["label_file"],
        desc="name of label to display (must be in $subject/label directory",
    )

    colortable = File(exists=True, argstr="-colortable %s", desc="load colortable file")
    label_under = traits.Bool(
        argstr="-labels-under", desc="draw label/annotation under overlay"
    )
    label_outline = traits.Bool(
        argstr="-label-outline", desc="draw label/annotation as outline"
    )

    patch_file = File(exists=True, argstr="-patch %s", desc="load a patch")

    orig_suffix = traits.String(
        argstr="-orig %s", desc="set the orig surface suffix string"
    )
    sphere_suffix = traits.String(
        argstr="-sphere %s", desc="set the sphere.reg suffix string"
    )

    show_color_scale = traits.Bool(
        argstr="-colscalebarflag 1", desc="display the color scale bar"
    )
    show_color_text = traits.Bool(
        argstr="-colscaletext 1", desc="display text in the color scale bar"
    )

    six_images = traits.Bool(desc="also take anterior and posterior snapshots")
    screenshot_stem = traits.String(desc="stem to use for screenshot file names")
    stem_template_args = traits.List(
        traits.String,
        requires=["screenshot_stem"],
        desc="input names to use as arguments for a string-formated stem template",
    )
    tcl_script = File(
        exists=True,
        argstr="%s",
        genfile=True,
        desc="override default screenshot script",
    )


class SurfaceSnapshotsOutputSpec(TraitedSpec):
    snapshots = OutputMultiPath(
        File(exists=True), desc="tiff images of the surface from different perspectives"
    )


class SurfaceSnapshots(FSCommand):
    """Use Tksurfer to save pictures of the cortical surface.

    By default, this takes snapshots of the lateral, medial, ventral,
    and dorsal surfaces.  See the ``six_images`` option to add the
    anterior and posterior surfaces.

    You may also supply your own tcl script (see the Freesurfer wiki for
    information on scripting tksurfer). The screenshot stem is set as the
    environment variable "_SNAPSHOT_STEM", which you can use in your
    own scripts.

    Node that this interface will not run if you do not have graphics
    enabled on your system.

    Examples
    --------

    >>> import nipype.interfaces.freesurfer as fs
    >>> shots = fs.SurfaceSnapshots(subject_id="fsaverage", hemi="lh", surface="pial")
    >>> shots.inputs.overlay = "zstat1.nii.gz"
    >>> shots.inputs.overlay_range = (2.3, 6)
    >>> shots.inputs.overlay_reg = "register.dat"
    >>> res = shots.run() # doctest: +SKIP

    """

    _cmd = "tksurfer"
    input_spec = SurfaceSnapshotsInputSpec
    output_spec = SurfaceSnapshotsOutputSpec

    def _format_arg(self, name, spec, value):
        if name == "tcl_script":
            if not isdefined(value):
                return "-tcl snapshots.tcl"
            else:
                return "-tcl %s" % value
        elif name == "overlay_range":
            if isinstance(value, float):
                return "-fthresh %.3f" % value
            else:
                if len(value) == 2:
                    return "-fminmax %.3f %.3f" % value
                else:
                    return "-fminmax {:.3f} {:.3f} -fmid {:.3f}".format(
                        value[0],
                        value[2],
                        value[1],
                    )
        elif name == "annot_name" and isdefined(value):
            # Matching annot by name needs to strip the leading hemi and trailing
            # extension strings
            if value.endswith(".annot"):
                value = value[:-6]
            if re.match(r"%s[\.\-_]" % self.inputs.hemi, value[:3]):
                value = value[3:]
            return "-annotation %s" % value
        return super()._format_arg(name, spec, value)

    def _run_interface(self, runtime):
        if not isdefined(self.inputs.screenshot_stem):
            stem = "{}_{}_{}".format(
                self.inputs.subject_id,
                self.inputs.hemi,
                self.inputs.surface,
            )
        else:
            stem = self.inputs.screenshot_stem
            stem_args = self.inputs.stem_template_args
            if isdefined(stem_args):
                args = tuple([getattr(self.inputs, arg) for arg in stem_args])
                stem = stem % args
        # Check if the DISPLAY variable is set -- should avoid crashes (might not?)
        if "DISPLAY" not in os.environ:
            raise RuntimeError("Graphics are not enabled -- cannot run tksurfer")
        runtime.environ["_SNAPSHOT_STEM"] = stem
        self._write_tcl_script()
        runtime = super()._run_interface(runtime)
        # If a display window can't be opened, this will crash on
        # aggregate_outputs.  Let's try to parse stderr and raise a
        # better exception here if that happened.
        errors = [
            "surfer: failed, no suitable display found",
            "Fatal Error in tksurfer.bin: could not open display",
        ]
        for err in errors:
            if err in runtime.stderr:
                self.raise_exception(runtime)
        # Tksurfer always (or at least always when you run a tcl script)
        # exits with a nonzero returncode.  We have to force it to 0 here.
        runtime.returncode = 0
        return runtime

    def _write_tcl_script(self):
        fid = open("snapshots.tcl", "w")
        script = [
            "save_tiff $env(_SNAPSHOT_STEM)-lat.tif",
            "make_lateral_view",
            "rotate_brain_y 180",
            "redraw",
            "save_tiff $env(_SNAPSHOT_STEM)-med.tif",
            "make_lateral_view",
            "rotate_brain_x 90",
            "redraw",
            "save_tiff $env(_SNAPSHOT_STEM)-ven.tif",
            "make_lateral_view",
            "rotate_brain_x -90",
            "redraw",
            "save_tiff $env(_SNAPSHOT_STEM)-dor.tif",
        ]
        if isdefined(self.inputs.six_images) and self.inputs.six_images:
            script.extend(
                [
                    "make_lateral_view",
                    "rotate_brain_y 90",
                    "redraw",
                    "save_tiff $env(_SNAPSHOT_STEM)-pos.tif",
                    "make_lateral_view",
                    "rotate_brain_y -90",
                    "redraw",
                    "save_tiff $env(_SNAPSHOT_STEM)-ant.tif",
                ]
            )

        script.append("exit")
        fid.write("\n".join(script))
        fid.close()

    def _list_outputs(self):
        outputs = self._outputs().get()
        if not isdefined(self.inputs.screenshot_stem):
            stem = "{}_{}_{}".format(
                self.inputs.subject_id,
                self.inputs.hemi,
                self.inputs.surface,
            )
        else:
            stem = self.inputs.screenshot_stem
            stem_args = self.inputs.stem_template_args
            if isdefined(stem_args):
                args = tuple([getattr(self.inputs, arg) for arg in stem_args])
                stem = stem % args
        snapshots = ["%s-lat.tif", "%s-med.tif", "%s-dor.tif", "%s-ven.tif"]
        if self.inputs.six_images:
            snapshots.extend(["%s-pos.tif", "%s-ant.tif"])
        snapshots = [self._gen_fname(f % stem, suffix="") for f in snapshots]
        outputs["snapshots"] = snapshots
        return outputs

    def _gen_filename(self, name):
        if name == "tcl_script":
            return "snapshots.tcl"
        return None


class ImageInfoInputSpec(FSTraitedSpec):
    in_file = File(exists=True, position=1, argstr="%s", desc="image to query")


class ImageInfoOutputSpec(TraitedSpec):
    info = traits.Any(desc="output of mri_info")
    out_file = File(exists=True, desc="text file with image information")
    data_type = traits.String(desc="image data type")
    file_format = traits.String(desc="file format")
    TE = traits.String(desc="echo time (msec)")
    TR = traits.String(desc="repetition time(msec)")
    TI = traits.String(desc="inversion time (msec)")
    dimensions = traits.Tuple(desc="image dimensions (voxels)")
    vox_sizes = traits.Tuple(desc="voxel sizes (mm)")
    orientation = traits.String(desc="image orientation")
    ph_enc_dir = traits.String(desc="phase encode direction")


class ImageInfo(FSCommand):
    _cmd = "mri_info"
    input_spec = ImageInfoInputSpec
    output_spec = ImageInfoOutputSpec

    def info_regexp(self, info, field, delim="\n"):
        m = re.search(fr"{field}\s*:\s+(.+?){delim}", info)
        if m:
            return m.group(1)
        else:
            return None

    def aggregate_outputs(self, runtime=None, needed_outputs=None):
        outputs = self._outputs()
        info = runtime.stdout
        outputs.info = info

        # Pulse sequence parameters
        for field in ["TE", "TR", "TI"]:
            fieldval = self.info_regexp(info, field, ", ")
            if fieldval.endswith(" msec"):
                fieldval = fieldval[:-5]
            setattr(outputs, field, fieldval)

        # Voxel info
        vox = self.info_regexp(info, "voxel sizes")
        vox = tuple(vox.split(", "))
        outputs.vox_sizes = vox
        dim = self.info_regexp(info, "dimensions")
        dim = tuple([int(d) for d in dim.split(" x ")])
        outputs.dimensions = dim

        outputs.orientation = self.info_regexp(info, "Orientation")
        outputs.ph_enc_dir = self.info_regexp(info, "PhEncDir")

        # File format and datatype are both keyed by "type"
        ftype, dtype = re.findall(r"%s\s*:\s+(.+?)\n" % "type", info)
        outputs.file_format = ftype
        outputs.data_type = dtype

        return outputs


class MRIsConvertInputSpec(FSTraitedSpec):
    """
    Uses Freesurfer's mris_convert to convert surface files to various formats
    """

    annot_file = File(
        exists=True, argstr="--annot %s", desc="input is annotation or gifti label data"
    )

    parcstats_file = File(
        exists=True,
        argstr="--parcstats %s",
        desc="infile is name of text file containing label/val pairs",
    )

    label_file = File(
        exists=True,
        argstr="--label %s",
        desc="infile is .label file, label is name of this label",
    )

    scalarcurv_file = File(
        exists=True,
        argstr="-c %s",
        desc="input is scalar curv overlay file (must still specify surface)",
    )

    functional_file = File(
        exists=True,
        argstr="-f %s",
        desc="input is functional time-series or other multi-frame data (must specify surface)",
    )

    labelstats_outfile = File(
        exists=False,
        argstr="--labelstats %s",
        desc="outfile is name of gifti file to which label stats will be written",
    )

    patch = traits.Bool(argstr="-p", desc="input is a patch, not a full surface")
    rescale = traits.Bool(
        argstr="-r", desc="rescale vertex xyz so total area is same as group average"
    )
    normal = traits.Bool(argstr="-n", desc="output is an ascii file where vertex data")
    xyz_ascii = traits.Bool(argstr="-a", desc="Print only surface xyz to ascii file")
    vertex = traits.Bool(
        argstr="-v", desc="Writes out neighbors of a vertex in each row"
    )

    scale = traits.Float(argstr="-s %.3f", desc="scale vertex xyz by scale")
    dataarray_num = traits.Int(
        argstr="--da_num %d",
        desc="if input is gifti, 'num' specifies which data array to use",
    )

    talairachxfm_subjid = traits.String(
        argstr="-t %s", desc="apply talairach xfm of subject to vertex xyz"
    )
    origname = traits.String(argstr="-o %s", desc="read orig positions")

    in_file = File(
        exists=True,
        mandatory=True,
        position=-2,
        argstr="%s",
        desc="File to read/convert",
    )
    out_file = File(
        argstr="%s",
        position=-1,
        genfile=True,
        xor=["out_datatype"],
        mandatory=True,
        desc="output filename or True to generate one",
    )

    out_datatype = traits.Enum(
        "asc",
        "ico",
        "tri",
        "stl",
        "vtk",
        "gii",
        "mgh",
        "mgz",
        xor=["out_file"],
        mandatory=True,
        desc="These file formats are supported:  ASCII:       .asc"
        "ICO: .ico, .tri GEO: .geo STL: .stl VTK: .vtk GIFTI: .gii MGH surface-encoded 'volume': .mgh, .mgz",
    )
    to_scanner = traits.Bool(
        argstr="--to-scanner",
        desc="convert coordinates from native FS (tkr) coords to scanner coords",
    )
    to_tkr = traits.Bool(
        argstr="--to-tkr",
        desc="convert coordinates from scanner coords to native FS (tkr) coords",
    )


class MRIsConvertOutputSpec(TraitedSpec):
    """
    Uses Freesurfer's mris_convert to convert surface files to various formats
    """

    converted = File(exists=True, desc="converted output surface")


class MRIsConvert(FSCommand):
    """
    Uses Freesurfer's mris_convert to convert surface files to various formats

    Example
    -------

    >>> import nipype.interfaces.freesurfer as fs
    >>> mris = fs.MRIsConvert()
    >>> mris.inputs.in_file = 'lh.pial'
    >>> mris.inputs.out_datatype = 'gii'
    >>> mris.run() # doctest: +SKIP
    """

    _cmd = "mris_convert"
    input_spec = MRIsConvertInputSpec
    output_spec = MRIsConvertOutputSpec

    def _format_arg(self, name, spec, value):
        if name == "out_file" and not os.path.isabs(value):
            value = os.path.abspath(value)
        return super()._format_arg(name, spec, value)

    def _list_outputs(self):
        outputs = self.output_spec().get()
        outputs["converted"] = os.path.abspath(self._gen_outfilename())
        return outputs

    def _gen_filename(self, name):
        if name == "out_file":
            return os.path.abspath(self._gen_outfilename())
        else:
            return None

    def _gen_outfilename(self):
        if isdefined(self.inputs.out_file):
            return self.inputs.out_file
        elif isdefined(self.inputs.annot_file):
            _, name, ext = split_filename(self.inputs.annot_file)
        elif isdefined(self.inputs.parcstats_file):
            _, name, ext = split_filename(self.inputs.parcstats_file)
        elif isdefined(self.inputs.label_file):
            _, name, ext = split_filename(self.inputs.label_file)
        elif isdefined(self.inputs.scalarcurv_file):
            _, name, ext = split_filename(self.inputs.scalarcurv_file)
        elif isdefined(self.inputs.functional_file):
            _, name, ext = split_filename(self.inputs.functional_file)
        elif isdefined(self.inputs.in_file):
            _, name, ext = split_filename(self.inputs.in_file)

        return name + ext + "_converted." + self.inputs.out_datatype


class MRIsCombineInputSpec(FSTraitedSpec):
    """
    Uses Freesurfer's mris_convert to combine two surface files into one.
    """

    in_files = traits.List(
        File(Exists=True),
        maxlen=2,
        minlen=2,
        mandatory=True,
        position=1,
        argstr="--combinesurfs %s",
        desc="Two surfaces to be combined.",
    )
    out_file = File(
        argstr="%s",
        position=-1,
        genfile=True,
        mandatory=True,
        desc="Output filename. Combined surfaces from in_files.",
    )


class MRIsCombineOutputSpec(TraitedSpec):
    """
    Uses Freesurfer's mris_convert to combine two surface files into one.
    """

    out_file = File(
        exists=True, desc="Output filename. Combined surfaces from in_files."
    )


class MRIsCombine(FSSurfaceCommand):
    """
    Uses Freesurfer's ``mris_convert`` to combine two surface files into one.

    For complete details, see the `mris_convert Documentation.
    <https://surfer.nmr.mgh.harvard.edu/fswiki/mris_convert>`_

    If given an ``out_file`` that does not begin with ``'lh.'`` or ``'rh.'``,
    ``mris_convert`` will prepend ``'lh.'`` to the file name.
    To avoid this behavior, consider setting ``out_file = './<filename>'``, or
    leaving out_file blank.

    In a Node/Workflow, ``out_file`` is interpreted literally.

    Example
    -------

    >>> import nipype.interfaces.freesurfer as fs
    >>> mris = fs.MRIsCombine()
    >>> mris.inputs.in_files = ['lh.pial', 'rh.pial']
    >>> mris.inputs.out_file = 'bh.pial'
    >>> mris.cmdline
    'mris_convert --combinesurfs lh.pial rh.pial bh.pial'
    >>> mris.run()  # doctest: +SKIP
    """

    _cmd = "mris_convert"
    input_spec = MRIsCombineInputSpec
    output_spec = MRIsCombineOutputSpec

    def _list_outputs(self):
        outputs = self._outputs().get()

        # mris_convert --combinesurfs uses lh. as the default prefix
        # regardless of input file names, except when path info is
        # specified
        path, base = os.path.split(self.inputs.out_file)
        if path == "" and base[:3] not in ("lh.", "rh."):
            base = "lh." + base
        outputs["out_file"] = os.path.abspath(os.path.join(path, base))

        return outputs

    def normalize_filenames(self):
        """
        Filename normalization routine to perform only when run in Node
        context.
        Interpret out_file as a literal path to reduce surprise.
        """
        if isdefined(self.inputs.out_file):
            self.inputs.out_file = os.path.abspath(self.inputs.out_file)


class MRITessellateInputSpec(FSTraitedSpec):
    """
    Uses Freesurfer's mri_tessellate to create surfaces by tessellating a given input volume
    """

    in_file = File(
        exists=True,
        mandatory=True,
        position=-3,
        argstr="%s",
        desc="Input volume to tessellate voxels from.",
    )
    label_value = traits.Int(
        position=-2,
        argstr="%d",
        mandatory=True,
        desc='Label value which to tessellate from the input volume. (integer, if input is "filled.mgz" volume, 127 is rh, 255 is lh)',
    )
    out_file = File(
        argstr="%s",
        position=-1,
        genfile=True,
        desc="output filename or True to generate one",
    )
    tesselate_all_voxels = traits.Bool(
        argstr="-a", desc="Tessellate the surface of all voxels with different labels"
    )
    use_real_RAS_coordinates = traits.Bool(
        argstr="-n", desc="Saves surface with real RAS coordinates where c_(r,a,s) != 0"
    )


class MRITessellateOutputSpec(TraitedSpec):
    """
    Uses Freesurfer's mri_tessellate to create surfaces by tessellating a given input volume
    """

    surface = File(exists=True, desc="binary surface of the tessellation ")


class MRITessellate(FSCommand):
    """
    Uses Freesurfer's mri_tessellate to create surfaces by tessellating a given input volume

    Example
    -------

    >>> import nipype.interfaces.freesurfer as fs
    >>> tess = fs.MRITessellate()
    >>> tess.inputs.in_file = 'aseg.mgz'
    >>> tess.inputs.label_value = 17
    >>> tess.inputs.out_file = 'lh.hippocampus'
    >>> tess.run() # doctest: +SKIP
    """

    _cmd = "mri_tessellate"
    input_spec = MRITessellateInputSpec
    output_spec = MRITessellateOutputSpec

    def _list_outputs(self):
        outputs = self.output_spec().get()
        outputs["surface"] = os.path.abspath(self._gen_outfilename())
        return outputs

    def _gen_filename(self, name):
        if name == "out_file":
            return self._gen_outfilename()
        else:
            return None

    def _gen_outfilename(self):
        if isdefined(self.inputs.out_file):
            return self.inputs.out_file
        else:
            _, name, ext = split_filename(self.inputs.in_file)
            return name + ext + "_" + str(self.inputs.label_value)


class MRIPretessInputSpec(FSTraitedSpec):
    in_filled = File(
        exists=True,
        mandatory=True,
        position=-4,
        argstr="%s",
        desc=("filled volume, usually wm.mgz"),
    )
    label = traits.Either(
        traits.Str("wm"),
        traits.Int(1),
        argstr="%s",
        default="wm",
        mandatory=True,
        usedefault=True,
        position=-3,
        desc=(
            "label to be picked up, can be a Freesurfer's string like "
            "'wm' or a label value (e.g. 127 for rh or 255 for lh)"
        ),
    )
    in_norm = File(
        exists=True,
        mandatory=True,
        position=-2,
        argstr="%s",
        desc=("the normalized, brain-extracted T1w image. Usually norm.mgz"),
    )
    out_file = File(
        position=-1,
        argstr="%s",
        name_source=["in_filled"],
        name_template="%s_pretesswm",
        keep_extension=True,
        desc="the output file after mri_pretess.",
    )

    nocorners = traits.Bool(
        False,
        argstr="-nocorners",
        desc=("do not remove corner configurations in addition to edge ones."),
    )
    keep = traits.Bool(False, argstr="-keep", desc=("keep WM edits"))
    test = traits.Bool(
        False,
        argstr="-test",
        desc=(
            "adds a voxel that should be removed by "
            "mri_pretess. The value of the voxel is set to that of an ON-edited WM, "
            "so it should be kept with -keep. The output will NOT be saved."
        ),
    )


class MRIPretessOutputSpec(TraitedSpec):
    out_file = File(exists=True, desc="output file after mri_pretess")


class MRIPretess(FSCommand):
    """
    Uses Freesurfer's mri_pretess to prepare volumes to be tessellated.

    Changes white matter (WM) segmentation so that the neighbors of all
    voxels labeled as WM have a face in common - no edges or corners
    allowed.

    Example
    -------
    >>> import nipype.interfaces.freesurfer as fs
    >>> pretess = fs.MRIPretess()
    >>> pretess.inputs.in_filled = 'wm.mgz'
    >>> pretess.inputs.in_norm = 'norm.mgz'
    >>> pretess.inputs.nocorners = True
    >>> pretess.cmdline
    'mri_pretess -nocorners wm.mgz wm norm.mgz wm_pretesswm.mgz'
    >>> pretess.run() # doctest: +SKIP

    """

    _cmd = "mri_pretess"
    input_spec = MRIPretessInputSpec
    output_spec = MRIPretessOutputSpec


class MRIMarchingCubesInputSpec(FSTraitedSpec):
    """
    Uses Freesurfer's mri_mc to create surfaces by tessellating a given input volume
    """

    in_file = File(
        exists=True,
        mandatory=True,
        position=1,
        argstr="%s",
        desc="Input volume to tessellate voxels from.",
    )
    label_value = traits.Int(
        position=2,
        argstr="%d",
        mandatory=True,
        desc='Label value which to tessellate from the input volume. (integer, if input is "filled.mgz" volume, 127 is rh, 255 is lh)',
    )
    connectivity_value = traits.Int(
        1,
        position=-1,
        argstr="%d",
        usedefault=True,
        desc="Alter the marching cubes connectivity: 1=6+,2=18,3=6,4=26 (default=1)",
    )
    out_file = File(
        argstr="./%s",
        position=-2,
        genfile=True,
        desc="output filename or True to generate one",
    )


class MRIMarchingCubesOutputSpec(TraitedSpec):
    """
    Uses Freesurfer's mri_mc to create surfaces by tessellating a given input volume
    """

    surface = File(exists=True, desc="binary surface of the tessellation ")


class MRIMarchingCubes(FSCommand):
    """
    Uses Freesurfer's mri_mc to create surfaces by tessellating a given input volume

    Example
    -------

    >>> import nipype.interfaces.freesurfer as fs
    >>> mc = fs.MRIMarchingCubes()
    >>> mc.inputs.in_file = 'aseg.mgz'
    >>> mc.inputs.label_value = 17
    >>> mc.inputs.out_file = 'lh.hippocampus'
    >>> mc.run() # doctest: +SKIP
    """

    _cmd = "mri_mc"
    input_spec = MRIMarchingCubesInputSpec
    output_spec = MRIMarchingCubesOutputSpec

    def _list_outputs(self):
        outputs = self.output_spec().get()
        outputs["surface"] = self._gen_outfilename()
        return outputs

    def _gen_filename(self, name):
        if name == "out_file":
            return self._gen_outfilename()
        else:
            return None

    def _gen_outfilename(self):
        if isdefined(self.inputs.out_file):
            return os.path.abspath(self.inputs.out_file)
        else:
            _, name, ext = split_filename(self.inputs.in_file)
            return os.path.abspath(name + ext + "_" + str(self.inputs.label_value))


class SmoothTessellationInputSpec(FSTraitedSpec):
    in_file = File(
        exists=True,
        mandatory=True,
        argstr="%s",
        position=-2,
        copyfile=True,
        desc="Input volume to tessellate voxels from.",
    )
    curvature_averaging_iterations = traits.Int(
        argstr="-a %d", desc="Number of curvature averaging iterations (default=10)"
    )
    smoothing_iterations = traits.Int(
        argstr="-n %d", desc="Number of smoothing iterations (default=10)"
    )
    snapshot_writing_iterations = traits.Int(
        argstr="-w %d", desc="Write snapshot every *n* iterations"
    )

    use_gaussian_curvature_smoothing = traits.Bool(
        argstr="-g", desc="Use Gaussian curvature smoothing"
    )
    gaussian_curvature_norm_steps = traits.Int(
        argstr="%d", desc="Use Gaussian curvature smoothing"
    )
    gaussian_curvature_smoothing_steps = traits.Int(
        argstr=" %d", desc="Use Gaussian curvature smoothing"
    )

    disable_estimates = traits.Bool(
        argstr="-nw", desc="Disables the writing of curvature and area estimates"
    )
    normalize_area = traits.Bool(
        argstr="-area", desc="Normalizes the area after smoothing"
    )
    use_momentum = traits.Bool(argstr="-m", desc="Uses momentum")

    out_file = File(
        argstr="%s",
        position=-1,
        genfile=True,
        desc="output filename or True to generate one",
    )
    out_curvature_file = File(
        argstr="-c %s", desc='Write curvature to ``?h.curvname`` (default "curv")'
    )
    out_area_file = File(
        argstr="-b %s", desc='Write area to ``?h.areaname`` (default "area")'
    )
    seed = traits.Int(
        argstr="-seed %d", desc="Seed for setting random number generator"
    )


class SmoothTessellationOutputSpec(TraitedSpec):
    """
    This program smooths the tessellation of a surface using 'mris_smooth'
    """

    surface = File(exists=True, desc="Smoothed surface file.")


class SmoothTessellation(FSCommand):
    """
    Smooth a tessellated surface.

    See Also
    --------
    `nipype.interfaces.freesurfer.utils.SurfaceSmooth`_ interface for smoothing a scalar field
    along a surface manifold

    Example
    -------
    >>> import nipype.interfaces.freesurfer as fs
    >>> smooth = fs.SmoothTessellation()
    >>> smooth.inputs.in_file = 'lh.hippocampus.stl'
    >>> smooth.run() # doctest: +SKIP

    """

    _cmd = "mris_smooth"
    input_spec = SmoothTessellationInputSpec
    output_spec = SmoothTessellationOutputSpec

    def _list_outputs(self):
        outputs = self.output_spec().get()
        outputs["surface"] = self._gen_outfilename()
        return outputs

    def _gen_filename(self, name):
        if name == "out_file":
            return self._gen_outfilename()
        else:
            return None

    def _gen_outfilename(self):
        if isdefined(self.inputs.out_file):
            return os.path.abspath(self.inputs.out_file)
        else:
            _, name, ext = split_filename(self.inputs.in_file)
            return os.path.abspath(name + "_smoothed" + ext)

    def _run_interface(self, runtime):
        # The returncode is meaningless in BET.  So check the output
        # in stderr and if it's set, then update the returncode
        # accordingly.
        runtime = super()._run_interface(runtime)
        if "failed" in runtime.stderr:
            self.raise_exception(runtime)
        return runtime


class MakeAverageSubjectInputSpec(FSTraitedSpec):
    subjects_ids = traits.List(
        traits.Str(),
        argstr="--subjects %s",
        desc="freesurfer subjects ids to average",
        mandatory=True,
        sep=" ",
    )
    out_name = File(
        "average",
        argstr="--out %s",
        desc="name for the average subject",
        usedefault=True,
    )


class MakeAverageSubjectOutputSpec(TraitedSpec):
    average_subject_name = traits.Str(desc="Output registration file")


class MakeAverageSubject(FSCommand):
    """Make an average freesurfer subject

    Examples
    --------

    >>> from nipype.interfaces.freesurfer import MakeAverageSubject
    >>> avg = MakeAverageSubject(subjects_ids=['s1', 's2'])
    >>> avg.cmdline
    'make_average_subject --out average --subjects s1 s2'

    """

    _cmd = "make_average_subject"
    input_spec = MakeAverageSubjectInputSpec
    output_spec = MakeAverageSubjectOutputSpec

    def _list_outputs(self):
        outputs = self.output_spec().get()
        outputs["average_subject_name"] = self.inputs.out_name
        return outputs


class ExtractMainComponentInputSpec(CommandLineInputSpec):
    in_file = File(
        exists=True, mandatory=True, argstr="%s", position=1, desc="input surface file"
    )
    out_file = File(
        name_template="%s.maincmp",
        name_source="in_file",
        argstr="%s",
        position=2,
        desc="surface containing main component",
    )


class ExtractMainComponentOutputSpec(TraitedSpec):
    out_file = File(exists=True, desc="surface containing main component")


class ExtractMainComponent(CommandLine):
    """Extract the main component of a tessellated surface

    Examples
    --------

    >>> from nipype.interfaces.freesurfer import ExtractMainComponent
    >>> mcmp = ExtractMainComponent(in_file='lh.pial')
    >>> mcmp.cmdline
    'mris_extract_main_component lh.pial lh.maincmp'

    """

    _cmd = "mris_extract_main_component"
    input_spec = ExtractMainComponentInputSpec
    output_spec = ExtractMainComponentOutputSpec


class Tkregister2InputSpec(FSTraitedSpec):
    target_image = File(
        exists=True, argstr="--targ %s", xor=["fstarg"], desc="target volume"
    )
    fstarg = traits.Bool(
        False,
        argstr="--fstarg",
        xor=["target_image"],
        desc="use subject's T1 as reference",
    )

    moving_image = File(
        exists=True, mandatory=True, argstr="--mov %s", desc="moving volume"
    )
    # Input registration file options
    fsl_in_matrix = File(
        exists=True, argstr="--fsl %s", desc="fsl-style registration input matrix"
    )
    xfm = File(
        exists=True,
        argstr="--xfm %s",
        desc="use a matrix in MNI coordinates as initial registration",
    )
    lta_in = File(
        exists=True,
        argstr="--lta %s",
        desc="use a matrix in MNI coordinates as initial registration",
    )
    invert_lta_in = traits.Bool(
        requires=["lta_in"], desc="Invert input LTA before applying"
    )
    # Output registration file options
    fsl_out = traits.Either(
        True,
        File,
        argstr="--fslregout %s",
        desc="compute an FSL-compatible resgitration matrix",
    )
    lta_out = traits.Either(
        True, File, argstr="--ltaout %s", desc="output registration file (LTA format)"
    )
    invert_lta_out = traits.Bool(
        argstr="--ltaout-inv",
        requires=["lta_in"],
        desc="Invert input LTA before applying",
    )

    subject_id = traits.String(argstr="--s %s", desc="freesurfer subject ID")
    noedit = traits.Bool(
        True, argstr="--noedit", usedefault=True, desc="do not open edit window (exit)"
    )
    reg_file = File(
        "register.dat",
        usedefault=True,
        mandatory=True,
        argstr="--reg %s",
        desc="freesurfer-style registration file",
    )
    reg_header = traits.Bool(
        False, argstr="--regheader", desc="compute regstration from headers"
    )
    fstal = traits.Bool(
        False,
        argstr="--fstal",
        xor=["target_image", "moving_image", "reg_file"],
        desc="set mov to be tal and reg to be tal xfm",
    )
    movscale = traits.Float(
        argstr="--movscale %f", desc="adjust registration matrix to scale mov"
    )


class Tkregister2OutputSpec(TraitedSpec):
    reg_file = File(exists=True, desc="freesurfer-style registration file")
    fsl_file = File(desc="FSL-style registration file")
    lta_file = File(desc="LTA-style registration file")


class Tkregister2(FSCommand):
    """

    Examples
    --------
    Get transform matrix between orig (*tkRAS*) and native (*scannerRAS*)
    coordinates in Freesurfer. Implements the first step of mapping surfaces
    to native space in `this guide
    <http://surfer.nmr.mgh.harvard.edu/fswiki/FsAnat-to-NativeAnat>`__.

    >>> from nipype.interfaces.freesurfer import Tkregister2
    >>> tk2 = Tkregister2(reg_file='T1_to_native.dat')
    >>> tk2.inputs.moving_image = 'T1.mgz'
    >>> tk2.inputs.target_image = 'structural.nii'
    >>> tk2.inputs.reg_header = True
    >>> tk2.cmdline
    'tkregister2 --mov T1.mgz --noedit --reg T1_to_native.dat --regheader \
--targ structural.nii'
    >>> tk2.run() # doctest: +SKIP

    The example below uses tkregister2 without the manual editing
    stage to convert FSL-style registration matrix (.mat) to
    FreeSurfer-style registration matrix (.dat)

    >>> from nipype.interfaces.freesurfer import Tkregister2
    >>> tk2 = Tkregister2()
    >>> tk2.inputs.moving_image = 'epi.nii'
    >>> tk2.inputs.fsl_in_matrix = 'flirt.mat'
    >>> tk2.cmdline
    'tkregister2 --fsl flirt.mat --mov epi.nii --noedit --reg register.dat'
    >>> tk2.run() # doctest: +SKIP
    """

    _cmd = "tkregister2"
    input_spec = Tkregister2InputSpec
    output_spec = Tkregister2OutputSpec

    def _format_arg(self, name, spec, value):
        if name == "lta_in" and self.inputs.invert_lta_in:
            spec = "--lta-inv %s"
        if name in ("fsl_out", "lta_out") and value is True:
<<<<<<< HEAD
            value = self._list_outputs()[f'{name[:3]}_file']
=======
            value = self._list_outputs()[name]
>>>>>>> 68a7cd43
        return super()._format_arg(name, spec, value)

    def _list_outputs(self):
        outputs = self._outputs().get()
        reg_file = os.path.abspath(self.inputs.reg_file)
        outputs["reg_file"] = reg_file

        cwd = os.getcwd()
        fsl_out = self.inputs.fsl_out
        if isdefined(fsl_out):
            if fsl_out is True:
                outputs["fsl_file"] = fname_presuffix(
                    reg_file, suffix=".mat", newpath=cwd, use_ext=False
                )
            else:
                outputs["fsl_file"] = os.path.abspath(self.inputs.fsl_out)

        lta_out = self.inputs.lta_out
        if isdefined(lta_out):
            if lta_out is True:
                outputs["lta_file"] = fname_presuffix(
                    reg_file, suffix=".lta", newpath=cwd, use_ext=False
                )
            else:
                outputs["lta_file"] = os.path.abspath(self.inputs.lta_out)
        return outputs

    def _gen_outfilename(self):
        if isdefined(self.inputs.out_file):
            return os.path.abspath(self.inputs.out_file)
        else:
            _, name, ext = split_filename(self.inputs.in_file)
            return os.path.abspath(name + "_smoothed" + ext)


class AddXFormToHeaderInputSpec(FSTraitedSpec):
    # required
    in_file = File(
        exists=True, mandatory=True, position=-2, argstr="%s", desc="input volume"
    )
    # transform file does NOT need to exist at the time if using copy_name
    transform = File(
        exists=False, mandatory=True, position=-3, argstr="%s", desc="xfm file"
    )
    out_file = File(
        "output.mgz", position=-1, argstr="%s", usedefault=True, desc="output volume"
    )
    # optional
    copy_name = traits.Bool(
        argstr="-c", desc="do not try to load the xfmfile, just copy name"
    )
    verbose = traits.Bool(argstr="-v", desc="be verbose")


class AddXFormToHeaderOutputSpec(TraitedSpec):
    out_file = File(exists=True, desc="output volume")


class AddXFormToHeader(FSCommand):
    """
    Just adds specified xform to the volume header.

    .. danger ::

        Input transform **MUST** be an absolute path to a DataSink'ed transform or
        the output will reference a transform in the workflow cache directory!

    Examples
    --------
    >>> from nipype.interfaces.freesurfer import AddXFormToHeader
    >>> adder = AddXFormToHeader()
    >>> adder.inputs.in_file = 'norm.mgz'
    >>> adder.inputs.transform = 'trans.mat'
    >>> adder.cmdline
    'mri_add_xform_to_header trans.mat norm.mgz output.mgz'

    >>> adder.inputs.copy_name = True
    >>> adder.cmdline
    'mri_add_xform_to_header -c trans.mat norm.mgz output.mgz'
    >>> adder.run()   # doctest: +SKIP

    References
    ----------
    [https://surfer.nmr.mgh.harvard.edu/fswiki/mri_add_xform_to_header]

    """

    _cmd = "mri_add_xform_to_header"
    input_spec = AddXFormToHeaderInputSpec
    output_spec = AddXFormToHeaderOutputSpec

    def _format_arg(self, name, spec, value):
        if name == "transform":
            return value  # os.path.abspath(value)
        # if name == 'copy_name' and value:
        #     self.input_spec.transform
        return super()._format_arg(name, spec, value)

    def _list_outputs(self):
        outputs = self._outputs().get()
        outputs["out_file"] = os.path.abspath(self.inputs.out_file)
        return outputs


class CheckTalairachAlignmentInputSpec(FSTraitedSpec):
    in_file = File(
        argstr="-xfm %s",
        xor=["subject"],
        exists=True,
        mandatory=True,
        position=-1,
        desc="specify the talairach.xfm file to check",
    )
    subject = traits.String(
        argstr="-subj %s",
        xor=["in_file"],
        mandatory=True,
        position=-1,
        desc="specify subject's name",
    )
    # optional
    threshold = traits.Float(
        default_value=0.010,
        usedefault=True,
        argstr="-T %.3f",
        desc="Talairach transforms for subjects with p-values <= T "
        + "are considered as very unlikely default=0.010",
    )


class CheckTalairachAlignmentOutputSpec(TraitedSpec):
    out_file = File(exists=True, desc="The input file for CheckTalairachAlignment")


class CheckTalairachAlignment(FSCommand):
    """
    This program detects Talairach alignment failures

    Examples
    ========

    >>> from nipype.interfaces.freesurfer import CheckTalairachAlignment
    >>> checker = CheckTalairachAlignment()

    >>> checker.inputs.in_file = 'trans.mat'
    >>> checker.inputs.threshold = 0.005
    >>> checker.cmdline
    'talairach_afd -T 0.005 -xfm trans.mat'

    >>> checker.run() # doctest: +SKIP
    """

    _cmd = "talairach_afd"
    input_spec = CheckTalairachAlignmentInputSpec
    output_spec = CheckTalairachAlignmentOutputSpec

    def _list_outputs(self):
        outputs = self._outputs().get()
        outputs["out_file"] = self.inputs.in_file
        return outputs


class TalairachAVIInputSpec(FSTraitedSpec):
    in_file = File(argstr="--i %s", exists=True, mandatory=True, desc="input volume")
    out_file = File(
        argstr="--xfm %s", mandatory=True, exists=False, desc="output xfm file"
    )
    # optional
    atlas = traits.String(
        argstr="--atlas %s", desc="alternate target atlas (in freesurfer/average dir)"
    )


class TalairachAVIOutputSpec(TraitedSpec):
    out_file = File(exists=False, desc="The output transform for TalairachAVI")
    out_log = File(exists=False, desc="The output log file for TalairachAVI")
    out_txt = File(exists=False, desc="The output text file for TaliarachAVI")


class TalairachAVI(FSCommand):
    """
    Front-end for Avi Snyders image registration tool. Computes the
    talairach transform that maps the input volume to the MNI average_305.
    This does not add the xfm to the header of the input file. When called
    by recon-all, the xfm is added to the header after the transform is
    computed.

    Examples
    ========

    >>> from nipype.interfaces.freesurfer import TalairachAVI
    >>> example = TalairachAVI()
    >>> example.inputs.in_file = 'norm.mgz'
    >>> example.inputs.out_file = 'trans.mat'
    >>> example.cmdline
    'talairach_avi --i norm.mgz --xfm trans.mat'

    >>> example.run() # doctest: +SKIP
    """

    _cmd = "talairach_avi"
    input_spec = TalairachAVIInputSpec
    output_spec = TalairachAVIOutputSpec

    def _list_outputs(self):
        outputs = self._outputs().get()
        outputs["out_file"] = os.path.abspath(self.inputs.out_file)
        outputs["out_log"] = os.path.abspath("talairach_avi.log")
        outputs["out_txt"] = os.path.join(
            os.path.dirname(self.inputs.out_file),
            "talsrcimg_to_" + str(self.inputs.atlas) + "t4_vox2vox.txt",
        )
        return outputs


class TalairachQCInputSpec(FSTraitedSpec):
    log_file = File(
        argstr="%s",
        mandatory=True,
        exists=True,
        position=0,
        desc="The log file for TalairachQC",
    )


class TalairachQC(FSScriptCommand):
    """
    Examples
    ========

    >>> from nipype.interfaces.freesurfer import TalairachQC
    >>> qc = TalairachQC()
    >>> qc.inputs.log_file = 'dirs.txt'
    >>> qc.cmdline
    'tal_QC_AZS dirs.txt'
    """

    _cmd = "tal_QC_AZS"
    input_spec = TalairachQCInputSpec
    output_spec = FSScriptOutputSpec


class RemoveNeckInputSpec(FSTraitedSpec):
    in_file = File(
        argstr="%s",
        exists=True,
        mandatory=True,
        position=-4,
        desc="Input file for RemoveNeck",
    )
    out_file = File(
        argstr="%s",
        exists=False,
        name_source=["in_file"],
        name_template="%s_noneck",
        hash_files=False,
        keep_extension=True,
        position=-1,
        desc="Output file for RemoveNeck",
    )
    transform = File(
        argstr="%s",
        exists=True,
        mandatory=True,
        position=-3,
        desc="Input transform file for RemoveNeck",
    )
    template = File(
        argstr="%s",
        exists=True,
        mandatory=True,
        position=-2,
        desc="Input template file for RemoveNeck",
    )
    # optional
    radius = traits.Int(argstr="-radius %d", desc="Radius")


class RemoveNeckOutputSpec(TraitedSpec):
    out_file = File(exists=False, desc="Output file with neck removed")


class RemoveNeck(FSCommand):
    """
    Crops the neck out of the mri image

    Examples
    ========

    >>> from nipype.interfaces.freesurfer import TalairachQC
    >>> remove_neck = RemoveNeck()
    >>> remove_neck.inputs.in_file = 'norm.mgz'
    >>> remove_neck.inputs.transform = 'trans.mat'
    >>> remove_neck.inputs.template = 'trans.mat'
    >>> remove_neck.cmdline
    'mri_remove_neck norm.mgz trans.mat trans.mat norm_noneck.mgz'
    """

    _cmd = "mri_remove_neck"
    input_spec = RemoveNeckInputSpec
    output_spec = RemoveNeckOutputSpec

    def _gen_fname(self, name):
        if name == "out_file":
            return os.path.abspath("nu_noneck.mgz")
        return None

    def _list_outputs(self):
        outputs = self._outputs().get()
        outputs["out_file"] = os.path.abspath(self.inputs.out_file)
        return outputs


class MRIFillInputSpec(FSTraitedSpec):
    in_file = File(
        argstr="%s",
        mandatory=True,
        exists=True,
        position=-2,
        desc="Input white matter file",
    )
    out_file = File(
        argstr="%s",
        mandatory=True,
        exists=False,
        position=-1,
        desc="Output filled volume file name for MRIFill",
    )
    # optional
    segmentation = File(
        argstr="-segmentation %s",
        exists=True,
        desc="Input segmentation file for MRIFill",
    )
    transform = File(
        argstr="-xform %s", exists=True, desc="Input transform file for MRIFill"
    )
    log_file = File(argstr="-a %s", desc="Output log file for MRIFill")


class MRIFillOutputSpec(TraitedSpec):
    out_file = File(exists=False, desc="Output file from MRIFill")
    log_file = File(desc="Output log file from MRIFill")


class MRIFill(FSCommand):
    """
    This program creates hemispheric cutting planes and fills white matter
    with specific values for subsequent surface tessellation.

    Examples
    ========
    >>> from nipype.interfaces.freesurfer import MRIFill
    >>> fill = MRIFill()
    >>> fill.inputs.in_file = 'wm.mgz' # doctest: +SKIP
    >>> fill.inputs.out_file = 'filled.mgz' # doctest: +SKIP
    >>> fill.cmdline # doctest: +SKIP
    'mri_fill wm.mgz filled.mgz'
    """

    _cmd = "mri_fill"
    input_spec = MRIFillInputSpec
    output_spec = MRIFillOutputSpec

    def _list_outputs(self):
        outputs = self._outputs().get()
        outputs["out_file"] = os.path.abspath(self.inputs.out_file)
        if isdefined(self.inputs.log_file):
            outputs["log_file"] = os.path.abspath(self.inputs.log_file)
        return outputs


class MRIsInflateInputSpec(FSTraitedSpec):
    in_file = File(
        argstr="%s",
        position=-2,
        mandatory=True,
        exists=True,
        copyfile=True,
        desc="Input file for MRIsInflate",
    )
    out_file = File(
        argstr="%s",
        position=-1,
        exists=False,
        name_source=["in_file"],
        name_template="%s.inflated",
        hash_files=False,
        keep_extension=True,
        desc="Output file for MRIsInflate",
    )
    # optional
    out_sulc = File(exists=False, xor=["no_save_sulc"], desc="Output sulc file")
    no_save_sulc = traits.Bool(
        argstr="-no-save-sulc", xor=["out_sulc"], desc="Do not save sulc file as output"
    )


class MRIsInflateOutputSpec(TraitedSpec):
    out_file = File(exists=False, desc="Output file for MRIsInflate")
    out_sulc = File(exists=False, desc="Output sulc file")


class MRIsInflate(FSCommand):
    """
    This program will inflate a cortical surface.

    Examples
    ========
    >>> from nipype.interfaces.freesurfer import MRIsInflate
    >>> inflate = MRIsInflate()
    >>> inflate.inputs.in_file = 'lh.pial'
    >>> inflate.inputs.no_save_sulc = True
    >>> inflate.cmdline # doctest: +SKIP
    'mris_inflate -no-save-sulc lh.pial lh.inflated'
    """

    _cmd = "mris_inflate"
    input_spec = MRIsInflateInputSpec
    output_spec = MRIsInflateOutputSpec

    def _list_outputs(self):
        outputs = self._outputs().get()
        outputs["out_file"] = os.path.abspath(self.inputs.out_file)
        if not self.inputs.no_save_sulc:
            # if the sulc file will be saved
            outputs["out_sulc"] = os.path.abspath(self.inputs.out_sulc)
        return outputs


class SphereInputSpec(FSTraitedSpecOpenMP):
    in_file = File(
        argstr="%s",
        position=-2,
        copyfile=True,
        mandatory=True,
        exists=True,
        desc="Input file for Sphere",
    )
    out_file = File(
        argstr="%s",
        position=-1,
        exists=False,
        name_source=["in_file"],
        hash_files=False,
        name_template="%s.sphere",
        desc="Output file for Sphere",
    )
    # optional
    seed = traits.Int(
        argstr="-seed %d", desc="Seed for setting random number generator"
    )
    magic = traits.Bool(
        argstr="-q",
        desc="No documentation. Direct questions to analysis-bugs@nmr.mgh.harvard.edu",
    )
    in_smoothwm = File(
        exists=True,
        copyfile=True,
        desc="Input surface required when -q flag is not selected",
    )


class SphereOutputSpec(TraitedSpec):
    out_file = File(exists=False, desc="Output file for Sphere")


class Sphere(FSCommandOpenMP):
    """
    This program will add a template into an average surface

    Examples
    ========
    >>> from nipype.interfaces.freesurfer import Sphere
    >>> sphere = Sphere()
    >>> sphere.inputs.in_file = 'lh.pial'
    >>> sphere.cmdline
    'mris_sphere lh.pial lh.sphere'
    """

    _cmd = "mris_sphere"
    input_spec = SphereInputSpec
    output_spec = SphereOutputSpec

    def _list_outputs(self):
        outputs = self._outputs().get()
        outputs["out_file"] = os.path.abspath(self.inputs.out_file)
        return outputs


class FixTopologyInputSpec(FSTraitedSpec):
    in_orig = File(
        exists=True, mandatory=True, desc="Undocumented input file <hemisphere>.orig"
    )
    in_inflated = File(
        exists=True,
        mandatory=True,
        desc="Undocumented input file <hemisphere>.inflated",
    )
    in_brain = File(exists=True, mandatory=True, desc="Implicit input brain.mgz")
    in_wm = File(exists=True, mandatory=True, desc="Implicit input wm.mgz")
    hemisphere = traits.String(
        position=-1, argstr="%s", mandatory=True, desc="Hemisphere being processed"
    )
    subject_id = traits.String(
        "subject_id",
        position=-2,
        argstr="%s",
        mandatory=True,
        usedefault=True,
        desc="Subject being processed",
    )
    copy_inputs = traits.Bool(
        mandatory=True,
        desc="If running as a node, set this to True "
        + "otherwise, the topology fixing will be done "
        + "in place.",
    )

    # optional
    seed = traits.Int(
        argstr="-seed %d", desc="Seed for setting random number generator"
    )
    ga = traits.Bool(
        argstr="-ga",
        desc="No documentation. Direct questions to analysis-bugs@nmr.mgh.harvard.edu",
    )
    mgz = traits.Bool(
        argstr="-mgz",
        desc="No documentation. Direct questions to analysis-bugs@nmr.mgh.harvard.edu",
    )
    sphere = File(argstr="-sphere %s", desc="Sphere input file")


class FixTopologyOutputSpec(TraitedSpec):
    out_file = File(exists=False, desc="Output file for FixTopology")


class FixTopology(FSCommand):
    """
    This program computes a mapping from the unit sphere onto the surface
    of the cortex from a previously generated approximation of the
    cortical surface, thus guaranteeing a topologically correct surface.

    Examples
    ========
    >>> from nipype.interfaces.freesurfer import FixTopology
    >>> ft = FixTopology()
    >>> ft.inputs.in_orig = 'lh.orig' # doctest: +SKIP
    >>> ft.inputs.in_inflated = 'lh.inflated' # doctest: +SKIP
    >>> ft.inputs.sphere = 'lh.qsphere.nofix' # doctest: +SKIP
    >>> ft.inputs.hemisphere = 'lh'
    >>> ft.inputs.subject_id = '10335'
    >>> ft.inputs.mgz = True
    >>> ft.inputs.ga = True
    >>> ft.cmdline # doctest: +SKIP
    'mris_fix_topology -ga -mgz -sphere qsphere.nofix 10335 lh'
    """

    _cmd = "mris_fix_topology"
    input_spec = FixTopologyInputSpec
    output_spec = FixTopologyOutputSpec

    def run(self, **inputs):
        if self.inputs.copy_inputs:
            self.inputs.subjects_dir = os.getcwd()
            if "subjects_dir" in inputs:
                inputs["subjects_dir"] = self.inputs.subjects_dir
            hemi = self.inputs.hemisphere
            copy2subjdir(self, self.inputs.sphere, folder="surf")
            # the orig file is edited in place
            self.inputs.in_orig = copy2subjdir(
                self,
                self.inputs.in_orig,
                folder="surf",
                basename=f"{hemi}.orig",
            )
            copy2subjdir(
                self,
                self.inputs.in_inflated,
                folder="surf",
                basename=f"{hemi}.inflated",
            )
            copy2subjdir(self, self.inputs.in_brain, folder="mri", basename="brain.mgz")
            copy2subjdir(self, self.inputs.in_wm, folder="mri", basename="wm.mgz")
        return super().run(**inputs)

    def _format_arg(self, name, spec, value):
        if name == "sphere":
            # get the basename and take out the hemisphere
            suffix = os.path.basename(value).split(".", 1)[1]
            return spec.argstr % suffix
        return super()._format_arg(name, spec, value)

    def _list_outputs(self):
        outputs = self._outputs().get()
        outputs["out_file"] = os.path.abspath(self.inputs.in_orig)
        return outputs


class EulerNumberInputSpec(FSTraitedSpec):
    in_file = File(
        argstr="%s",
        position=-1,
        mandatory=True,
        exists=True,
        desc="Input file for EulerNumber",
    )


class EulerNumberOutputSpec(TraitedSpec):
    euler = traits.Int(
        desc="Euler number of cortical surface. A value of 2 signals a "
        "topologically correct surface model with no holes"
    )
    defects = traits.Int(desc="Number of defects")


class EulerNumber(FSCommand):
    """
    This program computes EulerNumber for a cortical surface

    Examples
    ========
    >>> from nipype.interfaces.freesurfer import EulerNumber
    >>> ft = EulerNumber()
    >>> ft.inputs.in_file = 'lh.pial'
    >>> ft.cmdline
    'mris_euler_number lh.pial'
    """

    _cmd = "mris_euler_number"
    input_spec = EulerNumberInputSpec
    output_spec = EulerNumberOutputSpec

    def _run_interface(self, runtime):
        runtime = super()._run_interface(runtime)
        self._parse_output(runtime.stdout, runtime.stderr)
        return runtime

    def _parse_output(self, stdout, stderr):
        """Parse stdout / stderr and extract defects"""
        m = re.search(r"(?<=total defect index = )\d+", stdout or stderr)
        if m is None:
            raise RuntimeError("Could not fetch defect index")
        self._defects = int(m.group())

    def _list_outputs(self):
        outputs = self._outputs().get()
        outputs["defects"] = self._defects
        outputs["euler"] = 2 - (2 * self._defects)
        return outputs


class RemoveIntersectionInputSpec(FSTraitedSpec):
    in_file = File(
        argstr="%s",
        position=-2,
        mandatory=True,
        exists=True,
        copyfile=True,
        desc="Input file for RemoveIntersection",
    )
    out_file = File(
        argstr="%s",
        position=-1,
        exists=False,
        name_source=["in_file"],
        name_template="%s",
        hash_files=False,
        keep_extension=True,
        desc="Output file for RemoveIntersection",
    )


class RemoveIntersectionOutputSpec(TraitedSpec):
    out_file = File(exists=False, desc="Output file for RemoveIntersection")


class RemoveIntersection(FSCommand):
    """
    This program removes the intersection of the given MRI

    Examples
    ========
    >>> from nipype.interfaces.freesurfer import RemoveIntersection
    >>> ri = RemoveIntersection()
    >>> ri.inputs.in_file = 'lh.pial'
    >>> ri.cmdline
    'mris_remove_intersection lh.pial lh.pial'
    """

    _cmd = "mris_remove_intersection"
    input_spec = RemoveIntersectionInputSpec
    output_spec = RemoveIntersectionOutputSpec

    def _list_outputs(self):
        outputs = self._outputs().get()
        outputs["out_file"] = os.path.abspath(self.inputs.out_file)
        return outputs


class MakeSurfacesInputSpec(FSTraitedSpec):
    # required
    hemisphere = traits.Enum(
        "lh",
        "rh",
        position=-1,
        argstr="%s",
        mandatory=True,
        desc="Hemisphere being processed",
    )
    subject_id = traits.String(
        "subject_id",
        usedefault=True,
        position=-2,
        argstr="%s",
        mandatory=True,
        desc="Subject being processed",
    )
    # implicit
    in_orig = File(
        exists=True,
        mandatory=True,
        argstr="-orig %s",
        desc="Implicit input file <hemisphere>.orig",
    )
    in_wm = File(exists=True, mandatory=True, desc="Implicit input file wm.mgz")
    in_filled = File(exists=True, mandatory=True, desc="Implicit input file filled.mgz")
    # optional
    in_white = File(exists=True, desc="Implicit input that is sometimes used")
    in_label = File(
        exists=True,
        xor=["noaparc"],
        desc="Implicit input label/<hemisphere>.aparc.annot",
    )
    orig_white = File(
        argstr="-orig_white %s",
        exists=True,
        desc="Specify a white surface to start with",
    )
    orig_pial = File(
        argstr="-orig_pial %s",
        exists=True,
        requires=["in_label"],
        desc="Specify a pial surface to start with",
    )
    fix_mtl = traits.Bool(argstr="-fix_mtl", desc="Undocumented flag")
    no_white = traits.Bool(argstr="-nowhite", desc="Undocumented flag")
    white_only = traits.Bool(argstr="-whiteonly", desc="Undocumented flag")
    in_aseg = File(argstr="-aseg %s", exists=True, desc="Input segmentation file")
    in_T1 = File(argstr="-T1 %s", exists=True, desc="Input brain or T1 file")
    mgz = traits.Bool(
        argstr="-mgz",
        desc="No documentation. Direct questions to analysis-bugs@nmr.mgh.harvard.edu",
    )
    noaparc = traits.Bool(
        argstr="-noaparc",
        xor=["in_label"],
        desc="No documentation. Direct questions to analysis-bugs@nmr.mgh.harvard.edu",
    )
    maximum = traits.Float(
        argstr="-max %.1f", desc="No documentation (used for longitudinal processing)"
    )
    longitudinal = traits.Bool(
        argstr="-long", desc="No documentation (used for longitudinal processing)"
    )
    white = traits.String(argstr="-white %s", desc="White surface name")
    copy_inputs = traits.Bool(
        desc="If running as a node, set this to True."
        + "This will copy the input files to the node "
        + "directory."
    )


class MakeSurfacesOutputSpec(TraitedSpec):
    out_white = File(exists=False, desc="Output white matter hemisphere surface")
    out_curv = File(exists=False, desc="Output curv file for MakeSurfaces")
    out_area = File(exists=False, desc="Output area file for MakeSurfaces")
    out_cortex = File(exists=False, desc="Output cortex file for MakeSurfaces")
    out_pial = File(exists=False, desc="Output pial surface for MakeSurfaces")
    out_thickness = File(exists=False, desc="Output thickness file for MakeSurfaces")


class MakeSurfaces(FSCommand):
    """
    This program positions the tessellation of the cortical surface at the
    white matter surface, then the gray matter surface and generate
    surface files for these surfaces as well as a 'curvature' file for the
    cortical thickness, and a surface file which approximates layer IV of
    the cortical sheet.

    Examples
    ========
    >>> from nipype.interfaces.freesurfer import MakeSurfaces
    >>> makesurfaces = MakeSurfaces()
    >>> makesurfaces.inputs.hemisphere = 'lh'
    >>> makesurfaces.inputs.subject_id = '10335'
    >>> makesurfaces.inputs.in_orig = 'lh.pial'
    >>> makesurfaces.inputs.in_wm = 'wm.mgz'
    >>> makesurfaces.inputs.in_filled = 'norm.mgz'
    >>> makesurfaces.inputs.in_label = 'aparc+aseg.nii'
    >>> makesurfaces.inputs.in_T1 = 'T1.mgz'
    >>> makesurfaces.inputs.orig_pial = 'lh.pial'
    >>> makesurfaces.cmdline
    'mris_make_surfaces -T1 T1.mgz -orig pial -orig_pial pial 10335 lh'
    """

    _cmd = "mris_make_surfaces"
    input_spec = MakeSurfacesInputSpec
    output_spec = MakeSurfacesOutputSpec

    def run(self, **inputs):
        if self.inputs.copy_inputs:
            self.inputs.subjects_dir = os.getcwd()
            if "subjects_dir" in inputs:
                inputs["subjects_dir"] = self.inputs.subjects_dir
            copy2subjdir(self, self.inputs.in_wm, folder="mri", basename="wm.mgz")
            copy2subjdir(
                self, self.inputs.in_filled, folder="mri", basename="filled.mgz"
            )
            copy2subjdir(
                self,
                self.inputs.in_white,
                "surf",
                f"{self.inputs.hemisphere}.white",
            )
            for originalfile in [self.inputs.in_aseg, self.inputs.in_T1]:
                copy2subjdir(self, originalfile, folder="mri")
            for originalfile in [
                self.inputs.orig_white,
                self.inputs.orig_pial,
                self.inputs.in_orig,
            ]:
                copy2subjdir(self, originalfile, folder="surf")
            if isdefined(self.inputs.in_label):
                copy2subjdir(
                    self,
                    self.inputs.in_label,
                    "label",
                    f"{self.inputs.hemisphere}.aparc.annot",
                )
            else:
                os.makedirs(
                    os.path.join(
                        self.inputs.subjects_dir, self.inputs.subject_id, "label"
                    )
                )
        return super().run(**inputs)

    def _format_arg(self, name, spec, value):
        if name in ["in_T1", "in_aseg"]:
            # These inputs do not take full paths as inputs or even basenames
            basename = os.path.basename(value)
            # whent the -mgz flag is specified, it assumes the mgz extension
            if self.inputs.mgz:
                prefix = os.path.splitext(basename)[0]
            else:
                prefix = basename
            if prefix == "aseg":
                return  # aseg is already the default
            return spec.argstr % prefix
        elif name in ["orig_white", "orig_pial"]:
            # these inputs do take full file paths or even basenames
            basename = os.path.basename(value)
            suffix = basename.split(".")[1]
            return spec.argstr % suffix
        elif name == "in_orig":
            if value.endswith("lh.orig") or value.endswith("rh.orig"):
                # {lh,rh}.orig inputs are not specified on command line
                return
            else:
                # if the input orig file is different than lh.orig or rh.orig
                # these inputs do take full file paths or even basenames
                basename = os.path.basename(value)
                suffix = basename.split(".")[1]
                return spec.argstr % suffix
        return super()._format_arg(name, spec, value)

    def _list_outputs(self):
        outputs = self._outputs().get()
        # Outputs are saved in the surf directory
        dest_dir = os.path.join(
            self.inputs.subjects_dir, self.inputs.subject_id, "surf"
        )
        # labels are saved in the label directory
        label_dir = os.path.join(
            self.inputs.subjects_dir, self.inputs.subject_id, "label"
        )
        if not self.inputs.no_white:
            outputs["out_white"] = os.path.join(
                dest_dir, str(self.inputs.hemisphere) + ".white"
            )
        # The curv and area files must have the hemisphere names as a prefix
        outputs["out_curv"] = os.path.join(
            dest_dir, str(self.inputs.hemisphere) + ".curv"
        )
        outputs["out_area"] = os.path.join(
            dest_dir, str(self.inputs.hemisphere) + ".area"
        )
        # Something determines when a pial surface and thickness file is generated
        # but documentation doesn't say what.
        # The orig_pial input is just a guess
        if isdefined(self.inputs.orig_pial) or self.inputs.white == "NOWRITE":
            outputs["out_curv"] = outputs["out_curv"] + ".pial"
            outputs["out_area"] = outputs["out_area"] + ".pial"
            outputs["out_pial"] = os.path.join(
                dest_dir, str(self.inputs.hemisphere) + ".pial"
            )
            outputs["out_thickness"] = os.path.join(
                dest_dir, str(self.inputs.hemisphere) + ".thickness"
            )
        else:
            # when a pial surface is generated, the cortex label file is not
            # generated
            outputs["out_cortex"] = os.path.join(
                label_dir, str(self.inputs.hemisphere) + ".cortex.label"
            )
        return outputs


class CurvatureInputSpec(FSTraitedSpec):
    in_file = File(
        argstr="%s",
        position=-2,
        mandatory=True,
        exists=True,
        copyfile=True,
        desc="Input file for Curvature",
    )
    # optional
    threshold = traits.Float(argstr="-thresh %.3f", desc="Undocumented input threshold")
    n = traits.Bool(argstr="-n", desc="Undocumented boolean flag")
    averages = traits.Int(
        argstr="-a %d",
        desc="Perform this number iterative averages of curvature measure before saving",
    )
    save = traits.Bool(
        argstr="-w",
        desc="Save curvature files (will only generate screen output without this option)",
    )
    distances = traits.Tuple(
        traits.Int,
        traits.Int,
        argstr="-distances %d %d",
        desc="Undocumented input integer distances",
    )
    copy_input = traits.Bool(desc="Copy input file to current directory")


class CurvatureOutputSpec(TraitedSpec):
    out_mean = File(exists=False, desc="Mean curvature output file")
    out_gauss = File(exists=False, desc="Gaussian curvature output file")


class Curvature(FSCommand):
    """
    This program will compute the second fundamental form of a cortical
    surface. It will create two new files <hemi>.<surface>.H and
    <hemi>.<surface>.K with the mean and Gaussian curvature respectively.

    Examples
    ========
    >>> from nipype.interfaces.freesurfer import Curvature
    >>> curv = Curvature()
    >>> curv.inputs.in_file = 'lh.pial'
    >>> curv.inputs.save = True
    >>> curv.cmdline
    'mris_curvature -w lh.pial'
    """

    _cmd = "mris_curvature"
    input_spec = CurvatureInputSpec
    output_spec = CurvatureOutputSpec

    def _format_arg(self, name, spec, value):
        if self.inputs.copy_input:
            if name == "in_file":
                basename = os.path.basename(value)
                return spec.argstr % basename
        return super()._format_arg(name, spec, value)

    def _list_outputs(self):
        outputs = self._outputs().get()
        if self.inputs.copy_input:
            in_file = os.path.basename(self.inputs.in_file)
        else:
            in_file = self.inputs.in_file
        outputs["out_mean"] = os.path.abspath(in_file) + ".H"
        outputs["out_gauss"] = os.path.abspath(in_file) + ".K"
        return outputs


class CurvatureStatsInputSpec(FSTraitedSpec):
    surface = File(
        argstr="-F %s", exists=True, desc="Specify surface file for CurvatureStats"
    )
    curvfile1 = File(
        argstr="%s",
        position=-2,
        mandatory=True,
        exists=True,
        desc="Input file for CurvatureStats",
    )
    curvfile2 = File(
        argstr="%s",
        position=-1,
        mandatory=True,
        exists=True,
        desc="Input file for CurvatureStats",
    )
    hemisphere = traits.Enum(
        "lh",
        "rh",
        position=-3,
        argstr="%s",
        mandatory=True,
        desc="Hemisphere being processed",
    )
    subject_id = traits.String(
        "subject_id",
        usedefault=True,
        position=-4,
        argstr="%s",
        mandatory=True,
        desc="Subject being processed",
    )
    out_file = File(
        argstr="-o %s",
        exists=False,
        name_source=["hemisphere"],
        name_template="%s.curv.stats",
        hash_files=False,
        desc="Output curvature stats file",
    )
    # optional
    min_max = traits.Bool(
        argstr="-m", desc="Output min / max information for the processed curvature."
    )
    values = traits.Bool(
        argstr="-G", desc="Triggers a series of derived curvature values"
    )
    write = traits.Bool(argstr="--writeCurvatureFiles", desc="Write curvature files")
    copy_inputs = traits.Bool(
        desc="If running as a node, set this to True."
        + "This will copy the input files to the node "
        + "directory."
    )


class CurvatureStatsOutputSpec(TraitedSpec):
    out_file = File(exists=False, desc="Output curvature stats file")


class CurvatureStats(FSCommand):
    """
    In its simplest usage, 'mris_curvature_stats' will compute a set
    of statistics on its input <curvFile>. These statistics are the
    mean and standard deviation of the particular curvature on the
    surface, as well as the results from several surface-based
    integrals.

    Additionally, 'mris_curvature_stats' can report the max/min
    curvature values, and compute a simple histogram based on
    all curvature values.

    Curvatures can also be normalised and constrained to a given
    range before computation.

    Principal curvature (K, H, k1 and k2) calculations on a surface
    structure can also be performed, as well as several functions
    derived from k1 and k2.

    Finally, all output to the console, as well as any new
    curvatures that result from the above calculations can be
    saved to a series of text and binary-curvature files.

    Examples
    ========
    >>> from nipype.interfaces.freesurfer import CurvatureStats
    >>> curvstats = CurvatureStats()
    >>> curvstats.inputs.hemisphere = 'lh'
    >>> curvstats.inputs.curvfile1 = 'lh.pial'
    >>> curvstats.inputs.curvfile2 = 'lh.pial'
    >>> curvstats.inputs.surface = 'lh.pial'
    >>> curvstats.inputs.out_file = 'lh.curv.stats'
    >>> curvstats.inputs.values = True
    >>> curvstats.inputs.min_max = True
    >>> curvstats.inputs.write = True
    >>> curvstats.cmdline
    'mris_curvature_stats -m -o lh.curv.stats -F pial -G --writeCurvatureFiles subject_id lh pial pial'
    """

    _cmd = "mris_curvature_stats"
    input_spec = CurvatureStatsInputSpec
    output_spec = CurvatureStatsOutputSpec

    def _format_arg(self, name, spec, value):
        if name in ["surface", "curvfile1", "curvfile2"]:
            prefix = os.path.basename(value).split(".")[1]
            return spec.argstr % prefix
        return super()._format_arg(name, spec, value)

    def _list_outputs(self):
        outputs = self._outputs().get()
        outputs["out_file"] = os.path.abspath(self.inputs.out_file)
        return outputs

    def run(self, **inputs):
        if self.inputs.copy_inputs:
            self.inputs.subjects_dir = os.getcwd()
            if "subjects_dir" in inputs:
                inputs["subjects_dir"] = self.inputs.subjects_dir
            copy2subjdir(self, self.inputs.surface, "surf")
            copy2subjdir(self, self.inputs.curvfile1, "surf")
            copy2subjdir(self, self.inputs.curvfile2, "surf")
        return super().run(**inputs)


class JacobianInputSpec(FSTraitedSpec):
    # required
    in_origsurf = File(
        argstr="%s", position=-3, mandatory=True, exists=True, desc="Original surface"
    )
    in_mappedsurf = File(
        argstr="%s", position=-2, mandatory=True, exists=True, desc="Mapped surface"
    )
    # optional
    out_file = File(
        argstr="%s",
        exists=False,
        position=-1,
        name_source=["in_origsurf"],
        hash_files=False,
        name_template="%s.jacobian",
        keep_extension=False,
        desc="Output Jacobian of the surface mapping",
    )


class JacobianOutputSpec(TraitedSpec):
    out_file = File(exists=False, desc="Output Jacobian of the surface mapping")


class Jacobian(FSCommand):
    """
    This program computes the Jacobian of a surface mapping.

    Examples
    ========
    >>> from nipype.interfaces.freesurfer import Jacobian
    >>> jacobian = Jacobian()
    >>> jacobian.inputs.in_origsurf = 'lh.pial'
    >>> jacobian.inputs.in_mappedsurf = 'lh.pial'
    >>> jacobian.cmdline
    'mris_jacobian lh.pial lh.pial lh.jacobian'
    """

    _cmd = "mris_jacobian"
    input_spec = JacobianInputSpec
    output_spec = JacobianOutputSpec

    def _list_outputs(self):
        outputs = self._outputs().get()
        outputs["out_file"] = os.path.abspath(self.inputs.out_file)
        return outputs


class MRIsCalcInputSpec(FSTraitedSpec):
    # required
    in_file1 = File(
        argstr="%s", position=-3, mandatory=True, exists=True, desc="Input file 1"
    )
    action = traits.String(
        argstr="%s",
        position=-2,
        mandatory=True,
        desc="Action to perform on input file(s)",
    )
    out_file = File(
        argstr="-o %s", mandatory=True, desc="Output file after calculation"
    )

    # optional
    in_file2 = File(
        argstr="%s",
        exists=True,
        position=-1,
        xor=["in_float", "in_int"],
        desc="Input file 2",
    )
    in_float = traits.Float(
        argstr="%f", position=-1, xor=["in_file2", "in_int"], desc="Input float"
    )
    in_int = traits.Int(
        argstr="%d", position=-1, xor=["in_file2", "in_float"], desc="Input integer"
    )


class MRIsCalcOutputSpec(TraitedSpec):
    out_file = File(exists=False, desc="Output file after calculation")


class MRIsCalc(FSCommand):
    """
    'mris_calc' is a simple calculator that operates on FreeSurfer
    curvatures and volumes. In most cases, the calculator functions with
    three arguments: two inputs and an <ACTION> linking them. Some
    actions, however, operate with only one input <file1>. In all cases,
    the first input <file1> is the name of a FreeSurfer curvature overlay
    (e.g. rh.curv) or volume file (e.g. orig.mgz). For two inputs, the
    calculator first assumes that the second input is a file. If, however,
    this second input file doesn't exist, the calculator assumes it refers
    to a float number, which is then processed according to <ACTION>.Note:
    <file1> and <file2> should typically be generated on the same subject.

    Examples
    ========
    >>> from nipype.interfaces.freesurfer import MRIsCalc
    >>> example = MRIsCalc()
    >>> example.inputs.in_file1 = 'lh.area' # doctest: +SKIP
    >>> example.inputs.in_file2 = 'lh.area.pial' # doctest: +SKIP
    >>> example.inputs.action = 'add'
    >>> example.inputs.out_file = 'area.mid'
    >>> example.cmdline # doctest: +SKIP
    'mris_calc -o lh.area.mid lh.area add lh.area.pial'
    """

    _cmd = "mris_calc"
    input_spec = MRIsCalcInputSpec
    output_spec = MRIsCalcOutputSpec

    def _list_outputs(self):
        outputs = self._outputs().get()
        outputs["out_file"] = os.path.abspath(self.inputs.out_file)
        return outputs


class VolumeMaskInputSpec(FSTraitedSpec):
    left_whitelabel = traits.Int(
        argstr="--label_left_white %d", mandatory=True, desc="Left white matter label"
    )
    left_ribbonlabel = traits.Int(
        argstr="--label_left_ribbon %d",
        mandatory=True,
        desc="Left cortical ribbon label",
    )
    right_whitelabel = traits.Int(
        argstr="--label_right_white %d", mandatory=True, desc="Right white matter label"
    )
    right_ribbonlabel = traits.Int(
        argstr="--label_right_ribbon %d",
        mandatory=True,
        desc="Right cortical ribbon label",
    )
    lh_pial = File(mandatory=True, exists=True, desc="Implicit input left pial surface")
    rh_pial = File(
        mandatory=True, exists=True, desc="Implicit input right pial surface"
    )
    lh_white = File(
        mandatory=True, exists=True, desc="Implicit input left white matter surface"
    )
    rh_white = File(
        mandatory=True, exists=True, desc="Implicit input right white matter surface"
    )
    aseg = File(
        exists=True,
        xor=["in_aseg"],
        desc="Implicit aseg.mgz segmentation. "
        + "Specify a different aseg by using the 'in_aseg' input.",
    )
    subject_id = traits.String(
        "subject_id",
        usedefault=True,
        position=-1,
        argstr="%s",
        mandatory=True,
        desc="Subject being processed",
    )
    # optional
    in_aseg = File(
        argstr="--aseg_name %s",
        exists=True,
        xor=["aseg"],
        desc="Input aseg file for VolumeMask",
    )
    save_ribbon = traits.Bool(
        argstr="--save_ribbon",
        desc="option to save just the ribbon for the "
        + "hemispheres in the format ?h.ribbon.mgz",
    )
    copy_inputs = traits.Bool(
        desc="If running as a node, set this to True."
        + "This will copy the implicit input files to the "
        + "node directory."
    )


class VolumeMaskOutputSpec(TraitedSpec):
    out_ribbon = File(exists=False, desc="Output cortical ribbon mask")
    lh_ribbon = File(exists=False, desc="Output left cortical ribbon mask")
    rh_ribbon = File(exists=False, desc="Output right cortical ribbon mask")


class VolumeMask(FSCommand):
    """
    Computes a volume mask, at the same resolution as the
    <subject>/mri/brain.mgz.  The volume mask contains 4 values: LH_WM
    (default 10), LH_GM (default 100), RH_WM (default 20), RH_GM (default
    200).
    The algorithm uses the 4 surfaces situated in <subject>/surf/
    [lh|rh].[white|pial] and labels voxels based on the
    signed-distance function from the surface.

    Examples
    ========
    >>> from nipype.interfaces.freesurfer import VolumeMask
    >>> volmask = VolumeMask()
    >>> volmask.inputs.left_whitelabel = 2
    >>> volmask.inputs.left_ribbonlabel = 3
    >>> volmask.inputs.right_whitelabel = 41
    >>> volmask.inputs.right_ribbonlabel = 42
    >>> volmask.inputs.lh_pial = 'lh.pial'
    >>> volmask.inputs.rh_pial = 'lh.pial'
    >>> volmask.inputs.lh_white = 'lh.pial'
    >>> volmask.inputs.rh_white = 'lh.pial'
    >>> volmask.inputs.subject_id = '10335'
    >>> volmask.inputs.save_ribbon = True
    >>> volmask.cmdline
    'mris_volmask --label_left_ribbon 3 --label_left_white 2 --label_right_ribbon 42 --label_right_white 41 --save_ribbon 10335'
    """

    _cmd = "mris_volmask"
    input_spec = VolumeMaskInputSpec
    output_spec = VolumeMaskOutputSpec

    def run(self, **inputs):
        if self.inputs.copy_inputs:
            self.inputs.subjects_dir = os.getcwd()
            if "subjects_dir" in inputs:
                inputs["subjects_dir"] = self.inputs.subjects_dir
            copy2subjdir(self, self.inputs.lh_pial, "surf", "lh.pial")
            copy2subjdir(self, self.inputs.rh_pial, "surf", "rh.pial")
            copy2subjdir(self, self.inputs.lh_white, "surf", "lh.white")
            copy2subjdir(self, self.inputs.rh_white, "surf", "rh.white")
            copy2subjdir(self, self.inputs.in_aseg, "mri")
            copy2subjdir(self, self.inputs.aseg, "mri", "aseg.mgz")

        return super().run(**inputs)

    def _format_arg(self, name, spec, value):
        if name == "in_aseg":
            return spec.argstr % os.path.basename(value).rstrip(".mgz")
        return super()._format_arg(name, spec, value)

    def _list_outputs(self):
        outputs = self._outputs().get()
        out_dir = os.path.join(self.inputs.subjects_dir, self.inputs.subject_id, "mri")
        outputs["out_ribbon"] = os.path.join(out_dir, "ribbon.mgz")
        if self.inputs.save_ribbon:
            outputs["rh_ribbon"] = os.path.join(out_dir, "rh.ribbon.mgz")
            outputs["lh_ribbon"] = os.path.join(out_dir, "lh.ribbon.mgz")
        return outputs


class ParcellationStatsInputSpec(FSTraitedSpec):
    # required
    subject_id = traits.String(
        "subject_id",
        usedefault=True,
        position=-3,
        argstr="%s",
        mandatory=True,
        desc="Subject being processed",
    )
    hemisphere = traits.Enum(
        "lh",
        "rh",
        position=-2,
        argstr="%s",
        mandatory=True,
        desc="Hemisphere being processed",
    )
    # implicit
    wm = File(
        mandatory=True, exists=True, desc="Input file must be <subject_id>/mri/wm.mgz"
    )
    lh_white = File(
        mandatory=True,
        exists=True,
        desc="Input file must be <subject_id>/surf/lh.white",
    )
    rh_white = File(
        mandatory=True,
        exists=True,
        desc="Input file must be <subject_id>/surf/rh.white",
    )
    lh_pial = File(
        mandatory=True, exists=True, desc="Input file must be <subject_id>/surf/lh.pial"
    )
    rh_pial = File(
        mandatory=True, exists=True, desc="Input file must be <subject_id>/surf/rh.pial"
    )
    transform = File(
        mandatory=True,
        exists=True,
        desc="Input file must be <subject_id>/mri/transforms/talairach.xfm",
    )
    thickness = File(
        mandatory=True,
        exists=True,
        desc="Input file must be <subject_id>/surf/?h.thickness",
    )
    brainmask = File(
        mandatory=True,
        exists=True,
        desc="Input file must be <subject_id>/mri/brainmask.mgz",
    )
    aseg = File(
        mandatory=True,
        exists=True,
        desc="Input file must be <subject_id>/mri/aseg.presurf.mgz",
    )
    ribbon = File(
        mandatory=True,
        exists=True,
        desc="Input file must be <subject_id>/mri/ribbon.mgz",
    )
    cortex_label = File(exists=True, desc="implicit input file {hemi}.cortex.label")
    # optional
    surface = traits.String(
        position=-1, argstr="%s", desc="Input surface (e.g. 'white')"
    )
    mgz = traits.Bool(argstr="-mgz", desc="Look for mgz files")
    in_cortex = File(argstr="-cortex %s", exists=True, desc="Input cortex label")
    in_annotation = File(
        argstr="-a %s",
        exists=True,
        xor=["in_label"],
        desc="compute properties for each label in the annotation file separately",
    )
    in_label = File(
        argstr="-l %s",
        exists=True,
        xor=["in_annotatoin", "out_color"],
        desc="limit calculations to specified label",
    )
    tabular_output = traits.Bool(argstr="-b", desc="Tabular output")
    out_table = File(
        argstr="-f %s",
        exists=False,
        genfile=True,
        requires=["tabular_output"],
        desc="Table output to tablefile",
    )
    out_color = File(
        argstr="-c %s",
        exists=False,
        genfile=True,
        xor=["in_label"],
        desc="Output annotation files's colortable to text file",
    )
    copy_inputs = traits.Bool(
        desc="If running as a node, set this to True."
        + "This will copy the input files to the node "
        + "directory."
    )
    th3 = traits.Bool(
        argstr="-th3",
        requires=["cortex_label"],
        desc="turns on new vertex-wise volume calc for mris_anat_stats",
    )


class ParcellationStatsOutputSpec(TraitedSpec):
    out_table = File(exists=False, desc="Table output to tablefile")
    out_color = File(
        exists=False, desc="Output annotation files's colortable to text file"
    )


class ParcellationStats(FSCommand):
    """
    This program computes a number of anatomical properties.

    Examples
    ========
    >>> from nipype.interfaces.freesurfer import ParcellationStats
    >>> import os
    >>> parcstats = ParcellationStats()
    >>> parcstats.inputs.subject_id = '10335'
    >>> parcstats.inputs.hemisphere = 'lh'
    >>> parcstats.inputs.wm = './../mri/wm.mgz' # doctest: +SKIP
    >>> parcstats.inputs.transform = './../mri/transforms/talairach.xfm' # doctest: +SKIP
    >>> parcstats.inputs.brainmask = './../mri/brainmask.mgz' # doctest: +SKIP
    >>> parcstats.inputs.aseg = './../mri/aseg.presurf.mgz' # doctest: +SKIP
    >>> parcstats.inputs.ribbon = './../mri/ribbon.mgz' # doctest: +SKIP
    >>> parcstats.inputs.lh_pial = 'lh.pial' # doctest: +SKIP
    >>> parcstats.inputs.rh_pial = 'lh.pial' # doctest: +SKIP
    >>> parcstats.inputs.lh_white = 'lh.white' # doctest: +SKIP
    >>> parcstats.inputs.rh_white = 'rh.white' # doctest: +SKIP
    >>> parcstats.inputs.thickness = 'lh.thickness' # doctest: +SKIP
    >>> parcstats.inputs.surface = 'white'
    >>> parcstats.inputs.out_table = 'lh.test.stats'
    >>> parcstats.inputs.out_color = 'test.ctab'
    >>> parcstats.cmdline # doctest: +SKIP
    'mris_anatomical_stats -c test.ctab -f lh.test.stats 10335 lh white'
    """

    _cmd = "mris_anatomical_stats"
    input_spec = ParcellationStatsInputSpec
    output_spec = ParcellationStatsOutputSpec

    def run(self, **inputs):
        if self.inputs.copy_inputs:
            self.inputs.subjects_dir = os.getcwd()
            if "subjects_dir" in inputs:
                inputs["subjects_dir"] = self.inputs.subjects_dir
            copy2subjdir(self, self.inputs.lh_white, "surf", "lh.white")
            copy2subjdir(self, self.inputs.lh_pial, "surf", "lh.pial")
            copy2subjdir(self, self.inputs.rh_white, "surf", "rh.white")
            copy2subjdir(self, self.inputs.rh_pial, "surf", "rh.pial")
            copy2subjdir(self, self.inputs.wm, "mri", "wm.mgz")
            copy2subjdir(
                self,
                self.inputs.transform,
                os.path.join("mri", "transforms"),
                "talairach.xfm",
            )
            copy2subjdir(self, self.inputs.brainmask, "mri", "brainmask.mgz")
            copy2subjdir(self, self.inputs.aseg, "mri", "aseg.presurf.mgz")
            copy2subjdir(self, self.inputs.ribbon, "mri", "ribbon.mgz")
            copy2subjdir(
                self,
                self.inputs.thickness,
                "surf",
                f"{self.inputs.hemisphere}.thickness",
            )
            if isdefined(self.inputs.cortex_label):
                copy2subjdir(
                    self,
                    self.inputs.cortex_label,
                    "label",
                    f"{self.inputs.hemisphere}.cortex.label",
                )
        createoutputdirs(self._list_outputs())
        return super().run(**inputs)

    def _gen_filename(self, name):
        if name in ["out_table", "out_color"]:
            return self._list_outputs()[name]
        return None

    def _list_outputs(self):
        outputs = self._outputs().get()
        if isdefined(self.inputs.out_table):
            outputs["out_table"] = os.path.abspath(self.inputs.out_table)
        else:
            # subject stats directory
            stats_dir = os.path.join(
                self.inputs.subjects_dir, self.inputs.subject_id, "stats"
            )
            if isdefined(self.inputs.in_annotation):
                # if out_table is not defined just tag .stats on the end
                # instead of .annot
                if self.inputs.surface == "pial":
                    basename = os.path.basename(self.inputs.in_annotation).replace(
                        ".annot", ".pial.stats"
                    )
                else:
                    basename = os.path.basename(self.inputs.in_annotation).replace(
                        ".annot", ".stats"
                    )
            elif isdefined(self.inputs.in_label):
                # if out_table is not defined just tag .stats on the end
                # instead of .label
                if self.inputs.surface == "pial":
                    basename = os.path.basename(self.inputs.in_label).replace(
                        ".label", ".pial.stats"
                    )
                else:
                    basename = os.path.basename(self.inputs.in_label).replace(
                        ".label", ".stats"
                    )
            else:
                basename = str(self.inputs.hemisphere) + ".aparc.annot.stats"
            outputs["out_table"] = os.path.join(stats_dir, basename)
        if isdefined(self.inputs.out_color):
            outputs["out_color"] = os.path.abspath(self.inputs.out_color)
        else:
            # subject label directory
            out_dir = os.path.join(
                self.inputs.subjects_dir, self.inputs.subject_id, "label"
            )
            if isdefined(self.inputs.in_annotation):
                # find the annotation name (if it exists)
                basename = os.path.basename(self.inputs.in_annotation)
                for item in ["lh.", "rh.", "aparc.", "annot"]:
                    basename = basename.replace(item, "")
                annot = basename
                # if the out_color table is not defined, one with the annotation
                # name will be created
                if "BA" in annot:
                    outputs["out_color"] = os.path.join(out_dir, annot + "ctab")
                else:
                    outputs["out_color"] = os.path.join(
                        out_dir, "aparc.annot." + annot + "ctab"
                    )
            else:
                outputs["out_color"] = os.path.join(out_dir, "aparc.annot.ctab")
        return outputs


class ContrastInputSpec(FSTraitedSpec):
    # required
    subject_id = traits.String(
        "subject_id",
        argstr="--s %s",
        usedefault=True,
        mandatory=True,
        desc="Subject being processed",
    )
    hemisphere = traits.Enum(
        "lh",
        "rh",
        argstr="--%s-only",
        mandatory=True,
        desc="Hemisphere being processed",
    )
    # implicit
    thickness = File(
        mandatory=True,
        exists=True,
        desc="Input file must be <subject_id>/surf/?h.thickness",
    )
    white = File(
        mandatory=True,
        exists=True,
        desc="Input file must be <subject_id>/surf/<hemisphere>.white",
    )
    annotation = File(
        mandatory=True,
        exists=True,
        desc="Input annotation file must be <subject_id>/label/<hemisphere>.aparc.annot",
    )
    cortex = File(
        mandatory=True,
        exists=True,
        desc="Input cortex label must be <subject_id>/label/<hemisphere>.cortex.label",
    )
    orig = File(exists=True, mandatory=True, desc="Implicit input file mri/orig.mgz")
    rawavg = File(
        exists=True, mandatory=True, desc="Implicit input file mri/rawavg.mgz"
    )
    copy_inputs = traits.Bool(
        desc="If running as a node, set this to True."
        + "This will copy the input files to the node "
        + "directory."
    )


class ContrastOutputSpec(TraitedSpec):
    out_contrast = File(exists=False, desc="Output contrast file from Contrast")
    out_stats = File(exists=False, desc="Output stats file from Contrast")
    out_log = File(exists=True, desc="Output log from Contrast")


class Contrast(FSCommand):
    """
    Compute surface-wise gray/white contrast

    Examples
    ========
    >>> from nipype.interfaces.freesurfer import Contrast
    >>> contrast = Contrast()
    >>> contrast.inputs.subject_id = '10335'
    >>> contrast.inputs.hemisphere = 'lh'
    >>> contrast.inputs.white = 'lh.white' # doctest: +SKIP
    >>> contrast.inputs.thickness = 'lh.thickness' # doctest: +SKIP
    >>> contrast.inputs.annotation = '../label/lh.aparc.annot' # doctest: +SKIP
    >>> contrast.inputs.cortex = '../label/lh.cortex.label' # doctest: +SKIP
    >>> contrast.inputs.rawavg = '../mri/rawavg.mgz' # doctest: +SKIP
    >>> contrast.inputs.orig = '../mri/orig.mgz' # doctest: +SKIP
    >>> contrast.cmdline # doctest: +SKIP
    'pctsurfcon --lh-only --s 10335'
    """

    _cmd = "pctsurfcon"
    input_spec = ContrastInputSpec
    output_spec = ContrastOutputSpec

    def run(self, **inputs):
        if self.inputs.copy_inputs:
            self.inputs.subjects_dir = os.getcwd()
            if "subjects_dir" in inputs:
                inputs["subjects_dir"] = self.inputs.subjects_dir
            hemi = self.inputs.hemisphere
            copy2subjdir(self, self.inputs.annotation, "label", f"{hemi}.aparc.annot")
            copy2subjdir(self, self.inputs.cortex, "label", f"{hemi}.cortex.label")
            copy2subjdir(self, self.inputs.white, "surf", f"{hemi}.white")
            copy2subjdir(self, self.inputs.thickness, "surf", f"{hemi}.thickness")
            copy2subjdir(self, self.inputs.orig, "mri", "orig.mgz")
            copy2subjdir(self, self.inputs.rawavg, "mri", "rawavg.mgz")
        # need to create output directories
        createoutputdirs(self._list_outputs())
        return super().run(**inputs)

    def _list_outputs(self):
        outputs = self._outputs().get()
        subject_dir = os.path.join(self.inputs.subjects_dir, self.inputs.subject_id)
        outputs["out_contrast"] = os.path.join(
            subject_dir, "surf", str(self.inputs.hemisphere) + ".w-g.pct.mgh"
        )
        outputs["out_stats"] = os.path.join(
            subject_dir, "stats", str(self.inputs.hemisphere) + ".w-g.pct.stats"
        )
        outputs["out_log"] = os.path.join(subject_dir, "scripts", "pctsurfcon.log")
        return outputs


class RelabelHypointensitiesInputSpec(FSTraitedSpec):
    # required
    lh_white = File(
        mandatory=True,
        exists=True,
        copyfile=True,
        desc="Implicit input file must be lh.white",
    )
    rh_white = File(
        mandatory=True,
        exists=True,
        copyfile=True,
        desc="Implicit input file must be rh.white",
    )
    aseg = File(
        argstr="%s", position=-3, mandatory=True, exists=True, desc="Input aseg file"
    )
    surf_directory = Directory(
        ".",
        argstr="%s",
        position=-2,
        exists=True,
        usedefault=True,
        desc="Directory containing lh.white and rh.white",
    )
    out_file = File(
        argstr="%s",
        position=-1,
        exists=False,
        name_source=["aseg"],
        name_template="%s.hypos.mgz",
        hash_files=False,
        keep_extension=False,
        desc="Output aseg file",
    )


class RelabelHypointensitiesOutputSpec(TraitedSpec):
    out_file = File(argstr="%s", exists=False, desc="Output aseg file")


class RelabelHypointensities(FSCommand):
    """
    Relabel Hypointensities

    Examples
    ========
    >>> from nipype.interfaces.freesurfer import RelabelHypointensities
    >>> relabelhypos = RelabelHypointensities()
    >>> relabelhypos.inputs.lh_white = 'lh.pial'
    >>> relabelhypos.inputs.rh_white = 'lh.pial'
    >>> relabelhypos.inputs.surf_directory = '.'
    >>> relabelhypos.inputs.aseg = 'aseg.mgz'
    >>> relabelhypos.cmdline
    'mri_relabel_hypointensities aseg.mgz . aseg.hypos.mgz'
    """

    _cmd = "mri_relabel_hypointensities"
    input_spec = RelabelHypointensitiesInputSpec
    output_spec = RelabelHypointensitiesOutputSpec

    def _list_outputs(self):
        outputs = self._outputs().get()
        outputs["out_file"] = os.path.abspath(self.inputs.out_file)
        return outputs


class Aparc2AsegInputSpec(FSTraitedSpec):
    # required
    subject_id = traits.String(
        "subject_id",
        argstr="--s %s",
        usedefault=True,
        mandatory=True,
        desc="Subject being processed",
    )
    out_file = File(
        argstr="--o %s",
        exists=False,
        mandatory=True,
        desc="Full path of file to save the output segmentation in",
    )
    # implicit
    lh_white = File(
        mandatory=True,
        exists=True,
        desc="Input file must be <subject_id>/surf/lh.white",
    )
    rh_white = File(
        mandatory=True,
        exists=True,
        desc="Input file must be <subject_id>/surf/rh.white",
    )
    lh_pial = File(
        mandatory=True, exists=True, desc="Input file must be <subject_id>/surf/lh.pial"
    )
    rh_pial = File(
        mandatory=True, exists=True, desc="Input file must be <subject_id>/surf/rh.pial"
    )
    lh_ribbon = File(
        mandatory=True,
        exists=True,
        desc="Input file must be <subject_id>/mri/lh.ribbon.mgz",
    )
    rh_ribbon = File(
        mandatory=True,
        exists=True,
        desc="Input file must be <subject_id>/mri/rh.ribbon.mgz",
    )
    ribbon = File(
        mandatory=True,
        exists=True,
        desc="Input file must be <subject_id>/mri/ribbon.mgz",
    )
    lh_annotation = File(
        mandatory=True,
        exists=True,
        desc="Input file must be <subject_id>/label/lh.aparc.annot",
    )
    rh_annotation = File(
        mandatory=True,
        exists=True,
        desc="Input file must be <subject_id>/label/rh.aparc.annot",
    )
    # optional
    filled = File(
        exists=True, desc="Implicit input filled file. Only required with FS v5.3."
    )
    aseg = File(argstr="--aseg %s", exists=True, desc="Input aseg file")
    volmask = traits.Bool(argstr="--volmask", desc="Volume mask flag")
    ctxseg = File(argstr="--ctxseg %s", exists=True, desc="")
    label_wm = traits.Bool(
        argstr="--labelwm",
        desc="""\
For each voxel labeled as white matter in the aseg, re-assign
its label to be that of the closest cortical point if its
distance is less than dmaxctx.""",
    )
    hypo_wm = traits.Bool(argstr="--hypo-as-wm", desc="Label hypointensities as WM")
    rip_unknown = traits.Bool(
        argstr="--rip-unknown", desc="Do not label WM based on 'unknown' corical label"
    )
    a2009s = traits.Bool(argstr="--a2009s", desc="Using the a2009s atlas")
    copy_inputs = traits.Bool(
        desc="If running as a node, set this to True."
        "This will copy the input files to the node "
        "directory."
    )


class Aparc2AsegOutputSpec(TraitedSpec):
    out_file = File(argstr="%s", desc="Output aseg file")


class Aparc2Aseg(FSCommand):
    """
    Maps the cortical labels from the automatic cortical parcellation
    (aparc) to the automatic segmentation volume (aseg). The result can be
    used as the aseg would. The algorithm is to find each aseg voxel
    labeled as cortex (3 and 42) and assign it the label of the closest
    cortical vertex. If the voxel is not in the ribbon (as defined by mri/
    lh.ribbon and rh.ribbon), then the voxel is marked as unknown (0).
    This can be turned off with ``--noribbon``. The cortical parcellation is
    obtained from subject/label/hemi.aparc.annot which should be based on
    the curvature.buckner40.filled.desikan_killiany.gcs atlas. The aseg is
    obtained from subject/mri/aseg.mgz and should be based on the
    RB40_talairach_2005-07-20.gca atlas. If these atlases are used, then the
    segmentations can be viewed with tkmedit and the
    FreeSurferColorLUT.txt color table found in ``$FREESURFER_HOME``. These
    are the default atlases used by ``recon-all``.

    Examples
    --------
    >>> from nipype.interfaces.freesurfer import Aparc2Aseg
    >>> aparc2aseg = Aparc2Aseg()
    >>> aparc2aseg.inputs.lh_white = 'lh.pial'
    >>> aparc2aseg.inputs.rh_white = 'lh.pial'
    >>> aparc2aseg.inputs.lh_pial = 'lh.pial'
    >>> aparc2aseg.inputs.rh_pial = 'lh.pial'
    >>> aparc2aseg.inputs.lh_ribbon = 'label.mgz'
    >>> aparc2aseg.inputs.rh_ribbon = 'label.mgz'
    >>> aparc2aseg.inputs.ribbon = 'label.mgz'
    >>> aparc2aseg.inputs.lh_annotation = 'lh.pial'
    >>> aparc2aseg.inputs.rh_annotation = 'lh.pial'
    >>> aparc2aseg.inputs.out_file = 'aparc+aseg.mgz'
    >>> aparc2aseg.inputs.label_wm = True
    >>> aparc2aseg.inputs.rip_unknown = True
    >>> aparc2aseg.cmdline # doctest: +SKIP
    'mri_aparc2aseg --labelwm  --o aparc+aseg.mgz --rip-unknown --s subject_id'

    """

    _cmd = "mri_aparc2aseg"
    input_spec = Aparc2AsegInputSpec
    output_spec = Aparc2AsegOutputSpec

    def run(self, **inputs):
        if self.inputs.copy_inputs:
            self.inputs.subjects_dir = os.getcwd()
            if "subjects_dir" in inputs:
                inputs["subjects_dir"] = self.inputs.subjects_dir
            copy2subjdir(self, self.inputs.lh_white, "surf", "lh.white")
            copy2subjdir(self, self.inputs.lh_pial, "surf", "lh.pial")
            copy2subjdir(self, self.inputs.rh_white, "surf", "rh.white")
            copy2subjdir(self, self.inputs.rh_pial, "surf", "rh.pial")
            copy2subjdir(self, self.inputs.lh_ribbon, "mri", "lh.ribbon.mgz")
            copy2subjdir(self, self.inputs.rh_ribbon, "mri", "rh.ribbon.mgz")
            copy2subjdir(self, self.inputs.ribbon, "mri", "ribbon.mgz")
            copy2subjdir(self, self.inputs.aseg, "mri")
            copy2subjdir(self, self.inputs.filled, "mri", "filled.mgz")
            copy2subjdir(self, self.inputs.lh_annotation, "label")
            copy2subjdir(self, self.inputs.rh_annotation, "label")

        return super().run(**inputs)

    def _format_arg(self, name, spec, value):
        if name == "aseg":
            # aseg does not take a full filename
            basename = os.path.basename(value).replace(".mgz", "")
            return spec.argstr % basename
        elif name == "out_file":
            return spec.argstr % os.path.abspath(value)

        return super()._format_arg(name, spec, value)

    def _list_outputs(self):
        outputs = self._outputs().get()
        outputs["out_file"] = os.path.abspath(self.inputs.out_file)
        return outputs


class Apas2AsegInputSpec(FSTraitedSpec):
    # required
    in_file = File(
        argstr="--i %s", mandatory=True, exists=True, desc="Input aparc+aseg.mgz"
    )
    out_file = File(argstr="--o %s", mandatory=True, desc="Output aseg file")


class Apas2AsegOutputSpec(TraitedSpec):
    out_file = File(argstr="%s", exists=False, desc="Output aseg file")


class Apas2Aseg(FSCommand):
    """
    Converts aparc+aseg.mgz into something like aseg.mgz by replacing the
    cortical segmentations 1000-1035 with 3 and 2000-2035 with 42. The
    advantage of this output is that the cortical label conforms to the
    actual surface (this is not the case with aseg.mgz).

    Examples
    --------
    >>> from nipype.interfaces.freesurfer import Apas2Aseg
    >>> apas2aseg = Apas2Aseg()
    >>> apas2aseg.inputs.in_file = 'aseg.mgz'
    >>> apas2aseg.inputs.out_file = 'output.mgz'
    >>> apas2aseg.cmdline
    'apas2aseg --i aseg.mgz --o output.mgz'

    """

    _cmd = "apas2aseg"
    input_spec = Apas2AsegInputSpec
    output_spec = Apas2AsegOutputSpec

    def _list_outputs(self):
        outputs = self._outputs().get()
        outputs["out_file"] = os.path.abspath(self.inputs.out_file)
        return outputs


class MRIsExpandInputSpec(FSTraitedSpec):
    # Input spec derived from
    # https://github.com/freesurfer/freesurfer/blob/102e053/mris_expand/mris_expand.c
    in_file = File(
        exists=True,
        mandatory=True,
        argstr="%s",
        position=-3,
        copyfile=False,
        desc="Surface to expand",
    )
    distance = traits.Float(
        mandatory=True,
        argstr="%g",
        position=-2,
        desc="Distance in mm or fraction of cortical thickness",
    )
    out_name = traits.Str(
        "expanded",
        argstr="%s",
        position=-1,
        usedefault=True,
        desc=(
            "Output surface file. "
            "If no path, uses directory of ``in_file``. "
            'If no path AND missing "lh." or "rh.", derive from ``in_file``'
        ),
    )
    thickness = traits.Bool(
        argstr="-thickness", desc="Expand by fraction of cortical thickness, not mm"
    )
    thickness_name = traits.Str(
        argstr="-thickness_name %s",
        copyfile=False,
        desc=(
            'Name of thickness file (implicit: "thickness")\n'
            "If no path, uses directory of ``in_file``\n"
            'If no path AND missing "lh." or "rh.", derive from `in_file`'
        ),
    )
    pial = traits.Str(
        argstr="-pial %s",
        copyfile=False,
        desc=(
            'Name of pial file (implicit: "pial")\n'
            "If no path, uses directory of ``in_file``\n"
            'If no path AND missing "lh." or "rh.", derive from ``in_file``'
        ),
    )
    sphere = traits.Str(
        "sphere",
        copyfile=False,
        usedefault=True,
        desc="WARNING: Do not change this trait",
    )
    spring = traits.Float(argstr="-S %g", desc="Spring term (implicit: 0.05)")
    dt = traits.Float(argstr="-T %g", desc="dt (implicit: 0.25)")
    write_iterations = traits.Int(
        argstr="-W %d", desc="Write snapshots of expansion every N iterations"
    )
    smooth_averages = traits.Int(
        argstr="-A %d", desc="Smooth surface with N iterations after expansion"
    )
    nsurfaces = traits.Int(
        argstr="-N %d", desc="Number of surfacces to write during expansion"
    )
    # # Requires dev version - Re-add when min_ver/max_ver support this
    # # https://github.com/freesurfer/freesurfer/blob/9730cb9/mris_expand/mris_expand.c
    # navgs = traits.Tuple(
    #     traits.Int, traits.Int,
    #     argstr='-navgs %d %d',
    #     desc=('Tuple of (n_averages, min_averages) parameters '
    #           '(implicit: (16, 0))'))
    # target_intensity = traits.Tuple(
    #     traits.Float, File(exists=True),
    #     argstr='-intensity %g %s',
    #     desc='Tuple of intensity and brain volume to crop to target intensity')


class MRIsExpandOutputSpec(TraitedSpec):
    out_file = File(desc="Output surface file")


class MRIsExpand(FSSurfaceCommand):
    """
    Expands a surface (typically ?h.white) outwards while maintaining
    smoothness and self-intersection constraints.

    Examples
    ========
    >>> from nipype.interfaces.freesurfer import MRIsExpand
    >>> mris_expand = MRIsExpand(thickness=True, distance=0.5)
    >>> mris_expand.inputs.in_file = 'lh.white'
    >>> mris_expand.cmdline
    'mris_expand -thickness lh.white 0.5 expanded'
    >>> mris_expand.inputs.out_name = 'graymid'
    >>> mris_expand.cmdline
    'mris_expand -thickness lh.white 0.5 graymid'
    """

    _cmd = "mris_expand"
    input_spec = MRIsExpandInputSpec
    output_spec = MRIsExpandOutputSpec

    def _list_outputs(self):
        outputs = self._outputs().get()
        outputs["out_file"] = self._associated_file(
            self.inputs.in_file, self.inputs.out_name
        )
        return outputs

    def normalize_filenames(self):
        """
        Filename normalization routine to perform only when run in Node
        context.
        Find full paths for pial, thickness and sphere files for copying.
        """
        in_file = self.inputs.in_file

        pial = self.inputs.pial
        if not isdefined(pial):
            pial = "pial"
        self.inputs.pial = self._associated_file(in_file, pial)

        if isdefined(self.inputs.thickness) and self.inputs.thickness:
            thickness_name = self.inputs.thickness_name
            if not isdefined(thickness_name):
                thickness_name = "thickness"
            self.inputs.thickness_name = self._associated_file(in_file, thickness_name)

        self.inputs.sphere = self._associated_file(in_file, self.inputs.sphere)


class LTAConvertInputSpec(CommandLineInputSpec):
    # Inputs
    _in_xor = ("in_lta", "in_fsl", "in_mni", "in_reg", "in_niftyreg", "in_itk")
    in_lta = traits.Either(
        File(exists=True),
        "identity.nofile",
        argstr="--inlta %s",
        mandatory=True,
        xor=_in_xor,
        desc="input transform of LTA type",
    )
    in_fsl = File(
        exists=True,
        argstr="--infsl %s",
        mandatory=True,
        xor=_in_xor,
        desc="input transform of FSL type",
    )
    in_mni = File(
        exists=True,
        argstr="--inmni %s",
        mandatory=True,
        xor=_in_xor,
        desc="input transform of MNI/XFM type",
    )
    in_reg = File(
        exists=True,
        argstr="--inreg %s",
        mandatory=True,
        xor=_in_xor,
        desc="input transform of TK REG type (deprecated format)",
    )
    in_niftyreg = File(
        exists=True,
        argstr="--inniftyreg %s",
        mandatory=True,
        xor=_in_xor,
        desc="input transform of Nifty Reg type (inverse RAS2RAS)",
    )
    in_itk = File(
        exists=True,
        argstr="--initk %s",
        mandatory=True,
        xor=_in_xor,
        desc="input transform of ITK type",
    )
    # Outputs
    out_lta = traits.Either(
        traits.Bool,
        File,
        argstr="--outlta %s",
        desc="output linear transform (LTA Freesurfer format)",
    )
    out_fsl = traits.Either(
        traits.Bool, File, argstr="--outfsl %s", desc="output transform in FSL format"
    )
    out_mni = traits.Either(
        traits.Bool,
        File,
        argstr="--outmni %s",
        desc="output transform in MNI/XFM format",
    )
    out_reg = traits.Either(
        traits.Bool,
        File,
        argstr="--outreg %s",
        desc="output transform in reg dat format",
    )
    out_itk = traits.Either(
        traits.Bool, File, argstr="--outitk %s", desc="output transform in ITK format"
    )
    # Optional flags
    invert = traits.Bool(argstr="--invert")
    ltavox2vox = traits.Bool(argstr="--ltavox2vox", requires=["out_lta"])
    source_file = File(exists=True, argstr="--src %s")
    target_file = File(exists=True, argstr="--trg %s")
    target_conform = traits.Bool(argstr="--trgconform")


class LTAConvertOutputSpec(TraitedSpec):
    out_lta = File(exists=True, desc="output linear transform (LTA Freesurfer format)")
    out_fsl = File(exists=True, desc="output transform in FSL format")
    out_mni = File(exists=True, desc="output transform in MNI/XFM format")
    out_reg = File(exists=True, desc="output transform in reg dat format")
    out_itk = File(exists=True, desc="output transform in ITK format")


class LTAConvert(CommandLine):
    """Convert different transformation formats.
    Some formats may require you to pass an image if the geometry information
    is missing form the transform file format.

    For complete details, see the `lta_convert documentation.
    <https://ftp.nmr.mgh.harvard.edu/pub/docs/html/lta_convert.help.xml.html>`_
    """

    input_spec = LTAConvertInputSpec
    output_spec = LTAConvertOutputSpec
    _cmd = "lta_convert"

    def _format_arg(self, name, spec, value):
        if name.startswith("out_") and value is True:
            value = self._list_outputs()[name]
        return super()._format_arg(name, spec, value)

    def _list_outputs(self):
        outputs = self.output_spec().get()
        for name, default in (
            ("out_lta", "out.lta"),
            ("out_fsl", "out.mat"),
            ("out_mni", "out.xfm"),
            ("out_reg", "out.dat"),
            ("out_itk", "out.txt"),
        ):
            attr = getattr(self.inputs, name)
            if attr:
                fname = default if attr is True else attr
                outputs[name] = os.path.abspath(fname)

        return outputs<|MERGE_RESOLUTION|>--- conflicted
+++ resolved
@@ -1966,11 +1966,7 @@
         if name == "lta_in" and self.inputs.invert_lta_in:
             spec = "--lta-inv %s"
         if name in ("fsl_out", "lta_out") and value is True:
-<<<<<<< HEAD
             value = self._list_outputs()[f'{name[:3]}_file']
-=======
-            value = self._list_outputs()[name]
->>>>>>> 68a7cd43
         return super()._format_arg(name, spec, value)
 
     def _list_outputs(self):
